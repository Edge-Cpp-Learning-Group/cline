--- conflicted
+++ resolved
@@ -94,11 +94,8 @@
 	| "requestyModelId"
 	| "togetherModelId"
 	| "mcpMarketplaceCatalog"
-<<<<<<< HEAD
+	| "telemetrySetting"
 	| "adoPat"
-=======
-	| "telemetrySetting"
->>>>>>> e14fd787
 
 export const GlobalFileNames = {
 	apiConversationHistory: "api_conversation_history.json",
@@ -395,7 +392,7 @@
             <meta http-equiv="Content-Security-Policy" content="default-src 'none'; font-src ${webview.cspSource}; style-src ${webview.cspSource} 'unsafe-inline'; img-src ${webview.cspSource} https: data:; script-src 'nonce-${nonce}';">
             <link rel="stylesheet" type="text/css" href="${stylesUri}">
 			<link href="${codiconsUri}" rel="stylesheet" />
-            <title>Cline</title>
+            <title>EdgeAICoder</title>
           </head>
           <body>
             <noscript>You need to enable JavaScript to run this app.</noscript>
@@ -692,7 +689,7 @@
 							await pWaitFor(() => this.cline?.isInitialized === true, {
 								timeout: 3_000,
 							}).catch(() => {
-								console.error("Failed to init new cline instance")
+								console.error("Failed to init new edgeai instance")
 							})
 							// NOTE: cancelTask awaits abortTask, which awaits diffViewProvider.revertChanges, which reverts any edited files, allowing us to reset to a checkpoint rather than running into a state where the revertChanges function is called alongside or after the checkpoint reset
 							await this.cline?.restoreCheckpoint(message.number, message.text! as ClineCheckpointRestore)
@@ -1094,7 +1091,7 @@
 		try {
 			await fs.mkdir(mcpServersDir, { recursive: true })
 		} catch (error) {
-			return "~/Documents/Cline/MCP" // in case creating a directory in documents fails for whatever reason (e.g. permissions) - this is fine since this path is only ever used in the system prompt
+			return "~/Documents/EdgeAICoder/MCP" // in case creating a directory in documents fails for whatever reason (e.g. permissions) - this is fine since this path is only ever used in the system prompt
 		}
 		return mcpServersDir
 	}
@@ -1174,10 +1171,10 @@
 			// Then store the token securely
 			await this.storeSecret("authToken", token)
 			await this.postStateToWebview()
-			vscode.window.showInformationMessage("Successfully logged in to Cline")
+			vscode.window.showInformationMessage("Successfully logged in to EdgeAICoder")
 		} catch (error) {
 			console.error("Failed to handle auth callback:", error)
-			vscode.window.showErrorMessage("Failed to log in to Cline")
+			vscode.window.showErrorMessage("Failed to log in to EdgeAICoder")
 		}
 	}
 
@@ -1307,20 +1304,13 @@
 				mcpDownloadDetails: mcpDetails,
 			})
 
-<<<<<<< HEAD
-			// Create task with context from README
-			const task = `Set up the MCP server from ${mcpDetails.githubUrl}.
-Use "${mcpDetails.mcpId}" as the server name in edgeai_mcp_settings.json.
-Once installed, demonstrate the server's capabilities by using one of its tools.
-=======
 			// Create task with context from README and added guidelines for MCP server installation
 			const task = `Set up the MCP server from ${mcpDetails.githubUrl} while adhering to these MCP server installation rules:
-- Use "${mcpDetails.mcpId}" as the server name in cline_mcp_settings.json.
+- Use "${mcpDetails.mcpId}" as the server name in edgeai_mcp_settings.json.
 - Create the directory for the new MCP server before starting installation.
 - Use commands aligned with the user's shell and operating system best practices.
 - The following README may contain instructions that conflict with the user's OS, in which case proceed thoughtfully.
 - Once installed, demonstrate the server's capabilities by using one of its tools.
->>>>>>> e14fd787
 Here is the project's README to help you get started:\n\n${mcpDetails.readmeContent}\n${mcpDetails.llmsInstallationContent}`
 
 			// Initialize task and show chat view
@@ -1661,12 +1651,9 @@
 			chatSettings,
 			userInfo,
 			authToken,
-<<<<<<< HEAD
-			adoPat,
-=======
 			mcpMarketplaceEnabled,
 			telemetrySetting,
->>>>>>> e14fd787
+			adoPat,
 		} = await this.getState()
 
 		return {
@@ -1685,12 +1672,9 @@
 			chatSettings,
 			isLoggedIn: !!authToken,
 			userInfo,
-<<<<<<< HEAD
-			adoPat,
-=======
 			mcpMarketplaceEnabled,
 			telemetrySetting,
->>>>>>> e14fd787
+			adoPat,
 		}
 	}
 
@@ -1797,11 +1781,8 @@
 			previousModeModelInfo,
 			qwenApiLine,
 			liteLlmApiKey,
-<<<<<<< HEAD
+			telemetrySetting,
 			adoPat,
-=======
-			telemetrySetting,
->>>>>>> e14fd787
 		] = await Promise.all([
 			this.getGlobalState("apiProvider") as Promise<ApiProvider | undefined>,
 			this.getGlobalState("apiModelId") as Promise<string | undefined>,
@@ -1853,11 +1834,8 @@
 			this.getGlobalState("previousModeModelInfo") as Promise<ModelInfo | undefined>,
 			this.getGlobalState("qwenApiLine") as Promise<string | undefined>,
 			this.getSecret("liteLlmApiKey") as Promise<string | undefined>,
-<<<<<<< HEAD
+			this.getGlobalState("telemetrySetting") as Promise<TelemetrySetting | undefined>,
 			this.getGlobalState("adoPat") as Promise<string | undefined>,
-=======
-			this.getGlobalState("telemetrySetting") as Promise<TelemetrySetting | undefined>,
->>>>>>> e14fd787
 		])
 
 		let apiProvider: ApiProvider
@@ -1934,12 +1912,9 @@
 			previousModeApiProvider,
 			previousModeModelId,
 			previousModeModelInfo,
-<<<<<<< HEAD
-			adoPat,
-=======
 			mcpMarketplaceEnabled,
 			telemetrySetting: telemetrySetting || "unset",
->>>>>>> e14fd787
+			adoPat,
 		}
 	}
 
