import { Anthropic } from "@anthropic-ai/sdk"
import cloneDeep from "clone-deep"
import delay from "delay"
import fs from "fs/promises"
import getFolderSize from "get-folder-size"
import os from "os"
import pWaitFor from "p-wait-for"
import * as path from "path"
import { serializeError } from "serialize-error"
import * as vscode from "vscode"
import { ApiHandler, buildApiHandler } from "../api"
import { OpenAiHandler } from "../api/providers/openai"
import { OpenRouterHandler } from "../api/providers/openrouter"
import { ApiStream } from "../api/transform/stream"
import CheckpointTracker from "../integrations/checkpoints/CheckpointTracker"
import { DIFF_VIEW_URI_SCHEME, DiffViewProvider } from "../integrations/editor/DiffViewProvider"
import { findToolName, formatContentBlockToMarkdown } from "../integrations/misc/export-markdown"
import { extractTextFromFile } from "../integrations/misc/extract-text"
import { showSystemNotification } from "../integrations/notifications"
import { TerminalManager } from "../integrations/terminal/TerminalManager"
import { BrowserSession } from "../services/browser/BrowserSession"
import { UrlContentFetcher } from "../services/browser/UrlContentFetcher"
import { listFiles } from "../services/glob/list-files"
import { regexSearchFiles } from "../services/ripgrep"
import { parseSourceCodeForDefinitionsTopLevel } from "../services/tree-sitter"
import { ApiConfiguration } from "../shared/api"
import { findLast, findLastIndex } from "../shared/array"
import { AutoApprovalSettings } from "../shared/AutoApprovalSettings"
import { BrowserSettings } from "../shared/BrowserSettings"
import { ChatSettings } from "../shared/ChatSettings"
import { combineApiRequests } from "../shared/combineApiRequests"
import { combineCommandSequences, COMMAND_REQ_APP_STRING } from "../shared/combineCommandSequences"
import {
	BrowserAction,
	BrowserActionResult,
	browserActions,
	ClineApiReqCancelReason,
	ClineApiReqInfo,
	ClineAsk,
	ClineAskUseMcpServer,
	ClineMessage,
	ClineSay,
	ClineSayBrowserAction,
	ClineSayTool,
	COMPLETION_RESULT_CHANGES_FLAG,
} from "../shared/ExtensionMessage"
import { getApiMetrics } from "../shared/getApiMetrics"
import { HistoryItem } from "../shared/HistoryItem"
import { ClineAskResponse, ClineCheckpointRestore } from "../shared/WebviewMessage"
import { calculateApiCost } from "../utils/cost"
import { fileExistsAtPath } from "../utils/fs"
import { arePathsEqual, getReadablePath } from "../utils/path"
import { fixModelHtmlEscaping, removeInvalidChars } from "../utils/string"
import { AssistantMessageContent, parseAssistantMessage, ToolParamName, ToolUseName } from "./assistant-message"
import { constructNewFileContent } from "./assistant-message/diff"
import { ClineIgnoreController, LOCK_TEXT_SYMBOL } from "./ignore/ClineIgnoreController"
import { parseMentions } from "./mentions"
import { formatResponse } from "./prompts/responses"
import { addUserInstructions, SYSTEM_PROMPT } from "./prompts/system"
import { getNextTruncationRange, getTruncatedMessages } from "./sliding-window"
import { ClineProvider, GlobalFileNames } from "./webview/ClineProvider"

const cwd = vscode.workspace.workspaceFolders?.map((folder) => folder.uri.fsPath).at(0) ?? path.join(os.homedir(), "Desktop") // may or may not exist but fs checking existence would immediately ask for permission which would be bad UX, need to come up with a better solution

type ToolResponse = string | Array<Anthropic.TextBlockParam | Anthropic.ImageBlockParam>
type UserContent = Array<
	Anthropic.TextBlockParam | Anthropic.ImageBlockParam | Anthropic.ToolUseBlockParam | Anthropic.ToolResultBlockParam
>

export class Cline {
	readonly taskId: string
	api: ApiHandler
	private terminalManager: TerminalManager
	private urlContentFetcher: UrlContentFetcher
	browserSession: BrowserSession
	private didEditFile: boolean = false
	customInstructions?: string
	autoApprovalSettings: AutoApprovalSettings
	private browserSettings: BrowserSettings
	private chatSettings: ChatSettings
	apiConversationHistory: Anthropic.MessageParam[] = []
	clineMessages: ClineMessage[] = []
	private clineIgnoreController: ClineIgnoreController
	private askResponse?: ClineAskResponse
	private askResponseText?: string
	private askResponseImages?: string[]
	private lastMessageTs?: number
	private consecutiveAutoApprovedRequestsCount: number = 0
	private consecutiveMistakeCount: number = 0
	private providerRef: WeakRef<ClineProvider>
	private abort: boolean = false
	didFinishAbortingStream = false
	abandoned = false
	private diffViewProvider: DiffViewProvider
	private checkpointTracker?: CheckpointTracker
	checkpointTrackerErrorMessage?: string
	conversationHistoryDeletedRange?: [number, number]
	isInitialized = false
	isAwaitingPlanResponse = false
	didRespondToPlanAskBySwitchingMode = false

	// streaming
	isWaitingForFirstChunk = false
	isStreaming = false
	private currentStreamingContentIndex = 0
	private assistantMessageContent: AssistantMessageContent[] = []
	private presentAssistantMessageLocked = false
	private presentAssistantMessageHasPendingUpdates = false
	private userMessageContent: (Anthropic.TextBlockParam | Anthropic.ImageBlockParam)[] = []
	private userMessageContentReady = false
	private didRejectTool = false
	private didAlreadyUseTool = false
	private didCompleteReadingStream = false
	private didAutomaticallyRetryFailedApiRequest = false

	constructor(
		provider: ClineProvider,
		apiConfiguration: ApiConfiguration,
		autoApprovalSettings: AutoApprovalSettings,
		browserSettings: BrowserSettings,
		chatSettings: ChatSettings,
		customInstructions?: string,
		task?: string,
		images?: string[],
		historyItem?: HistoryItem,
	) {
		this.clineIgnoreController = new ClineIgnoreController(cwd)
		this.clineIgnoreController.initialize().catch((error) => {
			console.error("Failed to initialize ClineIgnoreController:", error)
		})
		this.providerRef = new WeakRef(provider)
		this.api = buildApiHandler(apiConfiguration)
		this.terminalManager = new TerminalManager()
		this.urlContentFetcher = new UrlContentFetcher(provider.context)
		this.browserSession = new BrowserSession(provider.context, browserSettings)
		this.diffViewProvider = new DiffViewProvider(cwd)
		this.customInstructions = customInstructions
		this.autoApprovalSettings = autoApprovalSettings
		this.browserSettings = browserSettings
		this.chatSettings = chatSettings
		if (historyItem) {
			this.taskId = historyItem.id
			this.conversationHistoryDeletedRange = historyItem.conversationHistoryDeletedRange
			this.resumeTaskFromHistory()
		} else if (task || images) {
			this.taskId = Date.now().toString()
			this.startTask(task, images)
		} else {
			throw new Error("Either historyItem or task/images must be provided")
		}
	}

	updateBrowserSettings(browserSettings: BrowserSettings) {
		this.browserSettings = browserSettings
		this.browserSession.browserSettings = browserSettings
	}

	updateChatSettings(chatSettings: ChatSettings) {
		this.chatSettings = chatSettings
	}

	// Storing task to disk for history

	private async ensureTaskDirectoryExists(): Promise<string> {
		const globalStoragePath = this.providerRef.deref()?.context.globalStorageUri.fsPath
		if (!globalStoragePath) {
			throw new Error("Global storage uri is invalid")
		}
		const taskDir = path.join(globalStoragePath, "tasks", this.taskId)
		await fs.mkdir(taskDir, { recursive: true })
		return taskDir
	}

	private async getSavedApiConversationHistory(): Promise<Anthropic.MessageParam[]> {
		const filePath = path.join(await this.ensureTaskDirectoryExists(), GlobalFileNames.apiConversationHistory)
		const fileExists = await fileExistsAtPath(filePath)
		if (fileExists) {
			return JSON.parse(await fs.readFile(filePath, "utf8"))
		}
		return []
	}

	private async addToApiConversationHistory(message: Anthropic.MessageParam) {
		this.apiConversationHistory.push(message)
		await this.saveApiConversationHistory()
	}

	private async overwriteApiConversationHistory(newHistory: Anthropic.MessageParam[]) {
		this.apiConversationHistory = newHistory
		await this.saveApiConversationHistory()
	}

	private async saveApiConversationHistory() {
		try {
			const filePath = path.join(await this.ensureTaskDirectoryExists(), GlobalFileNames.apiConversationHistory)
			await fs.writeFile(filePath, JSON.stringify(this.apiConversationHistory))
		} catch (error) {
			// in the off chance this fails, we don't want to stop the task
			console.error("Failed to save API conversation history:", error)
		}
	}

	private async getSavedClineMessages(): Promise<ClineMessage[]> {
		const filePath = path.join(await this.ensureTaskDirectoryExists(), GlobalFileNames.uiMessages)
		if (await fileExistsAtPath(filePath)) {
			return JSON.parse(await fs.readFile(filePath, "utf8"))
		} else {
			// check old location
			const oldPath = path.join(await this.ensureTaskDirectoryExists(), "claude_messages.json")
			if (await fileExistsAtPath(oldPath)) {
				const data = JSON.parse(await fs.readFile(oldPath, "utf8"))
				await fs.unlink(oldPath) // remove old file
				return data
			}
		}
		return []
	}

	private async addToClineMessages(message: ClineMessage) {
		// these values allow us to reconstruct the conversation history at the time this cline message was created
		// it's important that apiConversationHistory is initialized before we add cline messages
		message.conversationHistoryIndex = this.apiConversationHistory.length - 1 // NOTE: this is the index of the last added message which is the user message, and once the clinemessages have been presented we update the apiconversationhistory with the completed assistant message. This means when resetting to a message, we need to +1 this index to get the correct assistant message that this tool use corresponds to
		message.conversationHistoryDeletedRange = this.conversationHistoryDeletedRange
		this.clineMessages.push(message)
		await this.saveClineMessages()
	}

	private async overwriteClineMessages(newMessages: ClineMessage[]) {
		this.clineMessages = newMessages
		await this.saveClineMessages()
	}

	private async saveClineMessages() {
		try {
			const taskDir = await this.ensureTaskDirectoryExists()
			const filePath = path.join(taskDir, GlobalFileNames.uiMessages)
			await fs.writeFile(filePath, JSON.stringify(this.clineMessages))
			// combined as they are in ChatView
			const apiMetrics = getApiMetrics(combineApiRequests(combineCommandSequences(this.clineMessages.slice(1))))
			const taskMessage = this.clineMessages[0] // first message is always the task say
			const lastRelevantMessage =
				this.clineMessages[
					findLastIndex(this.clineMessages, (m) => !(m.ask === "resume_task" || m.ask === "resume_completed_task"))
				]
			let taskDirSize = 0
			try {
				// getFolderSize.loose silently ignores errors
				// returns # of bytes, size/1000/1000 = MB
				taskDirSize = await getFolderSize.loose(taskDir)
			} catch (error) {
				console.error("Failed to get task directory size:", taskDir, error)
			}
			await this.providerRef.deref()?.updateTaskHistory({
				id: this.taskId,
				ts: lastRelevantMessage.ts,
				task: taskMessage.text ?? "",
				tokensIn: apiMetrics.totalTokensIn,
				tokensOut: apiMetrics.totalTokensOut,
				cacheWrites: apiMetrics.totalCacheWrites,
				cacheReads: apiMetrics.totalCacheReads,
				totalCost: apiMetrics.totalCost,
				size: taskDirSize,
				shadowGitConfigWorkTree: await this.checkpointTracker?.getShadowGitConfigWorkTree(),
				conversationHistoryDeletedRange: this.conversationHistoryDeletedRange,
			})
		} catch (error) {
			console.error("Failed to save cline messages:", error)
		}
	}

	async restoreCheckpoint(messageTs: number, restoreType: ClineCheckpointRestore) {
		const messageIndex = this.clineMessages.findIndex((m) => m.ts === messageTs)
		const message = this.clineMessages[messageIndex]
		if (!message) {
			console.error("Message not found", this.clineMessages)
			return
		}

		let didWorkspaceRestoreFail = false

		switch (restoreType) {
			case "task":
				break
			case "taskAndWorkspace":
			case "workspace":
				if (!this.checkpointTracker) {
					try {
						this.checkpointTracker = await CheckpointTracker.create(this.taskId, this.providerRef.deref())
						this.checkpointTrackerErrorMessage = undefined
					} catch (error) {
						const errorMessage = error instanceof Error ? error.message : "Unknown error"
						console.error("Failed to initialize checkpoint tracker:", errorMessage)
						this.checkpointTrackerErrorMessage = errorMessage
						await this.providerRef.deref()?.postStateToWebview()
						vscode.window.showErrorMessage(errorMessage)
						didWorkspaceRestoreFail = true
					}
				}
				if (message.lastCheckpointHash && this.checkpointTracker) {
					try {
						await this.checkpointTracker.resetHead(message.lastCheckpointHash)
					} catch (error) {
						const errorMessage = error instanceof Error ? error.message : "Unknown error"
						vscode.window.showErrorMessage("Failed to restore checkpoint: " + errorMessage)
						didWorkspaceRestoreFail = true
					}
				}
				break
		}

		if (!didWorkspaceRestoreFail) {
			switch (restoreType) {
				case "task":
				case "taskAndWorkspace":
					this.conversationHistoryDeletedRange = message.conversationHistoryDeletedRange
					const newConversationHistory = this.apiConversationHistory.slice(
						0,
						(message.conversationHistoryIndex || 0) + 2,
					) // +1 since this index corresponds to the last user message, and another +1 since slice end index is exclusive
					await this.overwriteApiConversationHistory(newConversationHistory)

					// aggregate deleted api reqs info so we don't lose costs/tokens
					const deletedMessages = this.clineMessages.slice(messageIndex + 1)
					const deletedApiReqsMetrics = getApiMetrics(combineApiRequests(combineCommandSequences(deletedMessages)))

					const newClineMessages = this.clineMessages.slice(0, messageIndex + 1)
					await this.overwriteClineMessages(newClineMessages) // calls saveClineMessages which saves historyItem

					await this.say(
						"deleted_api_reqs",
						JSON.stringify({
							tokensIn: deletedApiReqsMetrics.totalTokensIn,
							tokensOut: deletedApiReqsMetrics.totalTokensOut,
							cacheWrites: deletedApiReqsMetrics.totalCacheWrites,
							cacheReads: deletedApiReqsMetrics.totalCacheReads,
							cost: deletedApiReqsMetrics.totalCost,
						} satisfies ClineApiReqInfo),
					)
					break
				case "workspace":
					break
			}

			switch (restoreType) {
				case "task":
					vscode.window.showInformationMessage("Task messages have been restored to the checkpoint")
					break
				case "workspace":
					vscode.window.showInformationMessage("Workspace files have been restored to the checkpoint")
					break
				case "taskAndWorkspace":
					vscode.window.showInformationMessage("Task and workspace have been restored to the checkpoint")
					break
			}

			await this.providerRef.deref()?.postMessageToWebview({ type: "relinquishControl" })

			this.providerRef.deref()?.cancelTask() // the task is already cancelled by the provider beforehand, but we need to re-init to get the updated messages
		} else {
			await this.providerRef.deref()?.postMessageToWebview({ type: "relinquishControl" })
		}
	}

	async presentMultifileDiff(messageTs: number, seeNewChangesSinceLastTaskCompletion: boolean) {
		const relinquishButton = () => {
			this.providerRef.deref()?.postMessageToWebview({ type: "relinquishControl" })
		}

		console.log("presentMultifileDiff", messageTs)
		const messageIndex = this.clineMessages.findIndex((m) => m.ts === messageTs)
		const message = this.clineMessages[messageIndex]
		if (!message) {
			console.error("Message not found")
			relinquishButton()
			return
		}
		const hash = message.lastCheckpointHash
		if (!hash) {
			console.error("No checkpoint hash found")
			relinquishButton()
			return
		}

		// TODO: handle if this is called from outside original workspace, in which case we need to show user error message we cant show diff outside of workspace?
		if (!this.checkpointTracker) {
			try {
				this.checkpointTracker = await CheckpointTracker.create(this.taskId, this.providerRef.deref())
				this.checkpointTrackerErrorMessage = undefined
			} catch (error) {
				const errorMessage = error instanceof Error ? error.message : "Unknown error"
				console.error("Failed to initialize checkpoint tracker:", errorMessage)
				this.checkpointTrackerErrorMessage = errorMessage
				await this.providerRef.deref()?.postStateToWebview()
				vscode.window.showErrorMessage(errorMessage)
				relinquishButton()
				return
			}
		}

		let changedFiles:
			| {
					relativePath: string
					absolutePath: string
					before: string
					after: string
			  }[]
			| undefined

		try {
			if (seeNewChangesSinceLastTaskCompletion) {
				// Get last task completed
				const lastTaskCompletedMessage = findLast(
					this.clineMessages.slice(0, messageIndex),
					(m) => m.say === "completion_result",
				) // ask is only used to relinquish control, its the last say we care about
				// if undefined, then we get diff from beginning of git
				// if (!lastTaskCompletedMessage) {
				// 	console.error("No previous task completion message found")
				// 	return
				// }

				// Get changed files between current state and commit
				changedFiles = await this.checkpointTracker?.getDiffSet(
					lastTaskCompletedMessage?.lastCheckpointHash, // if undefined, then we get diff from beginning of git history, AKA when the task was started
					hash,
				)
				if (!changedFiles?.length) {
					vscode.window.showInformationMessage("No changes found")
					relinquishButton()
					return
				}
			} else {
				// Get changed files between current state and commit
				changedFiles = await this.checkpointTracker?.getDiffSet(hash)
				if (!changedFiles?.length) {
					vscode.window.showInformationMessage("No changes found")
					relinquishButton()
					return
				}
			}
		} catch (error) {
			const errorMessage = error instanceof Error ? error.message : "Unknown error"
			vscode.window.showErrorMessage("Failed to retrieve diff set: " + errorMessage)
			relinquishButton()
			return
		}

		// Check if multi-diff editor is enabled in VS Code settings
		// const config = vscode.workspace.getConfiguration()
		// const isMultiDiffEnabled = config.get("multiDiffEditor.experimental.enabled")

		// if (!isMultiDiffEnabled) {
		// 	vscode.window.showErrorMessage(
		// 		"Please enable 'multiDiffEditor.experimental.enabled' in your VS Code settings to use this feature.",
		// 	)
		// 	relinquishButton()
		// 	return
		// }
		// Open multi-diff editor
		await vscode.commands.executeCommand(
			"vscode.changes",
			seeNewChangesSinceLastTaskCompletion ? "New changes" : "Changes since snapshot",
			changedFiles.map((file) => [
				vscode.Uri.file(file.absolutePath),
				vscode.Uri.parse(`${DIFF_VIEW_URI_SCHEME}:${file.relativePath}`).with({
					query: Buffer.from(file.before ?? "").toString("base64"),
				}),
				vscode.Uri.parse(`${DIFF_VIEW_URI_SCHEME}:${file.relativePath}`).with({
					query: Buffer.from(file.after ?? "").toString("base64"),
				}),
			]),
		)
		relinquishButton()
	}

	async doesLatestTaskCompletionHaveNewChanges() {
		const messageIndex = findLastIndex(this.clineMessages, (m) => m.say === "completion_result")
		const message = this.clineMessages[messageIndex]
		if (!message) {
			console.error("Completion message not found")
			return false
		}
		const hash = message.lastCheckpointHash
		if (!hash) {
			console.error("No checkpoint hash found")
			return false
		}

		if (!this.checkpointTracker) {
			try {
				this.checkpointTracker = await CheckpointTracker.create(this.taskId, this.providerRef.deref())
				this.checkpointTrackerErrorMessage = undefined
			} catch (error) {
				const errorMessage = error instanceof Error ? error.message : "Unknown error"
				console.error("Failed to initialize checkpoint tracker:", errorMessage)
				return false
			}
		}

		// Get last task completed
		const lastTaskCompletedMessage = findLast(this.clineMessages.slice(0, messageIndex), (m) => m.say === "completion_result")

		try {
			// Get changed files between current state and commit
			const changedFiles = await this.checkpointTracker?.getDiffSet(
				lastTaskCompletedMessage?.lastCheckpointHash, // if undefined, then we get diff from beginning of git history, AKA when the task was started
				hash,
			)
			const changedFilesCount = changedFiles?.length || 0
			if (changedFilesCount > 0) {
				return true
			}
		} catch (error) {
			console.error("Failed to get diff set:", error)
			return false
		}

		return false
	}

	// Communicate with webview

	// partial has three valid states true (partial message), false (completion of partial message), undefined (individual complete message)
	async ask(
		type: ClineAsk,
		text?: string,
		partial?: boolean,
	): Promise<{
		response: ClineAskResponse
		text?: string
		images?: string[]
	}> {
		// If this Cline instance was aborted by the provider, then the only thing keeping us alive is a promise still running in the background, in which case we don't want to send its result to the webview as it is attached to a new instance of Cline now. So we can safely ignore the result of any active promises, and this class will be deallocated. (Although we set Cline = undefined in provider, that simply removes the reference to this instance, but the instance is still alive until this promise resolves or rejects.)
		if (this.abort) {
			throw new Error("Cline instance aborted")
		}
		let askTs: number
		if (partial !== undefined) {
			const lastMessage = this.clineMessages.at(-1)
			const isUpdatingPreviousPartial =
				lastMessage && lastMessage.partial && lastMessage.type === "ask" && lastMessage.ask === type
			if (partial) {
				if (isUpdatingPreviousPartial) {
					// existing partial message, so update it
					lastMessage.text = text
					lastMessage.partial = partial
					// todo be more efficient about saving and posting only new data or one whole message at a time so ignore partial for saves, and only post parts of partial message instead of whole array in new listener
					// await this.saveClineMessages()
					// await this.providerRef.deref()?.postStateToWebview()
					await this.providerRef.deref()?.postMessageToWebview({
						type: "partialMessage",
						partialMessage: lastMessage,
					})
					throw new Error("Current ask promise was ignored 1")
				} else {
					// this is a new partial message, so add it with partial state
					// this.askResponse = undefined
					// this.askResponseText = undefined
					// this.askResponseImages = undefined
					askTs = Date.now()
					this.lastMessageTs = askTs
					await this.addToClineMessages({
						ts: askTs,
						type: "ask",
						ask: type,
						text,
						partial,
					})
					await this.providerRef.deref()?.postStateToWebview()
					throw new Error("Current ask promise was ignored 2")
				}
			} else {
				// partial=false means its a complete version of a previously partial message
				if (isUpdatingPreviousPartial) {
					// this is the complete version of a previously partial message, so replace the partial with the complete version
					this.askResponse = undefined
					this.askResponseText = undefined
					this.askResponseImages = undefined

					/*
					Bug for the history books:
					In the webview we use the ts as the chatrow key for the virtuoso list. Since we would update this ts right at the end of streaming, it would cause the view to flicker. The key prop has to be stable otherwise react has trouble reconciling items between renders, causing unmounting and remounting of components (flickering).
					The lesson here is if you see flickering when rendering lists, it's likely because the key prop is not stable.
					So in this case we must make sure that the message ts is never altered after first setting it.
					*/
					askTs = lastMessage.ts
					this.lastMessageTs = askTs
					// lastMessage.ts = askTs
					lastMessage.text = text
					lastMessage.partial = false
					await this.saveClineMessages()
					// await this.providerRef.deref()?.postStateToWebview()
					await this.providerRef.deref()?.postMessageToWebview({
						type: "partialMessage",
						partialMessage: lastMessage,
					})
				} else {
					// this is a new partial=false message, so add it like normal
					this.askResponse = undefined
					this.askResponseText = undefined
					this.askResponseImages = undefined
					askTs = Date.now()
					this.lastMessageTs = askTs
					await this.addToClineMessages({
						ts: askTs,
						type: "ask",
						ask: type,
						text,
					})
					await this.providerRef.deref()?.postStateToWebview()
				}
			}
		} else {
			// this is a new non-partial message, so add it like normal
			// const lastMessage = this.clineMessages.at(-1)
			this.askResponse = undefined
			this.askResponseText = undefined
			this.askResponseImages = undefined
			askTs = Date.now()
			this.lastMessageTs = askTs
			await this.addToClineMessages({
				ts: askTs,
				type: "ask",
				ask: type,
				text,
			})
			await this.providerRef.deref()?.postStateToWebview()
		}

		await pWaitFor(() => this.askResponse !== undefined || this.lastMessageTs !== askTs, { interval: 100 })
		if (this.lastMessageTs !== askTs) {
			throw new Error("Current ask promise was ignored") // could happen if we send multiple asks in a row i.e. with command_output. It's important that when we know an ask could fail, it is handled gracefully
		}
		const result = {
			response: this.askResponse!,
			text: this.askResponseText,
			images: this.askResponseImages,
		}
		this.askResponse = undefined
		this.askResponseText = undefined
		this.askResponseImages = undefined
		return result
	}

	async handleWebviewAskResponse(askResponse: ClineAskResponse, text?: string, images?: string[]) {
		this.askResponse = askResponse
		this.askResponseText = text
		this.askResponseImages = images
	}

	async say(type: ClineSay, text?: string, images?: string[], partial?: boolean): Promise<undefined> {
		if (this.abort) {
			throw new Error("Cline instance aborted")
		}

		if (partial !== undefined) {
			const lastMessage = this.clineMessages.at(-1)
			const isUpdatingPreviousPartial =
				lastMessage && lastMessage.partial && lastMessage.type === "say" && lastMessage.say === type
			if (partial) {
				if (isUpdatingPreviousPartial) {
					// existing partial message, so update it
					lastMessage.text = text
					lastMessage.images = images
					lastMessage.partial = partial
					await this.providerRef.deref()?.postMessageToWebview({
						type: "partialMessage",
						partialMessage: lastMessage,
					})
				} else {
					// this is a new partial message, so add it with partial state
					const sayTs = Date.now()
					this.lastMessageTs = sayTs
					await this.addToClineMessages({
						ts: sayTs,
						type: "say",
						say: type,
						text,
						images,
						partial,
					})
					await this.providerRef.deref()?.postStateToWebview()
				}
			} else {
				// partial=false means its a complete version of a previously partial message
				if (isUpdatingPreviousPartial) {
					// this is the complete version of a previously partial message, so replace the partial with the complete version
					this.lastMessageTs = lastMessage.ts
					// lastMessage.ts = sayTs
					lastMessage.text = text
					lastMessage.images = images
					lastMessage.partial = false

					// instead of streaming partialMessage events, we do a save and post like normal to persist to disk
					await this.saveClineMessages()
					// await this.providerRef.deref()?.postStateToWebview()
					await this.providerRef.deref()?.postMessageToWebview({
						type: "partialMessage",
						partialMessage: lastMessage,
					}) // more performant than an entire postStateToWebview
				} else {
					// this is a new partial=false message, so add it like normal
					const sayTs = Date.now()
					this.lastMessageTs = sayTs
					await this.addToClineMessages({
						ts: sayTs,
						type: "say",
						say: type,
						text,
						images,
					})
					await this.providerRef.deref()?.postStateToWebview()
				}
			}
		} else {
			// this is a new non-partial message, so add it like normal
			const sayTs = Date.now()
			this.lastMessageTs = sayTs
			await this.addToClineMessages({
				ts: sayTs,
				type: "say",
				say: type,
				text,
				images,
			})
			await this.providerRef.deref()?.postStateToWebview()
		}
	}

	async sayAndCreateMissingParamError(toolName: ToolUseName, paramName: string, relPath?: string) {
		await this.say(
			"error",
			`Cline tried to use ${toolName}${
				relPath ? ` for '${relPath.toPosix()}'` : ""
			} without value for required parameter '${paramName}'. Retrying...`,
		)
		return formatResponse.toolError(formatResponse.missingToolParameterError(paramName))
	}

	async removeLastPartialMessageIfExistsWithType(type: "ask" | "say", askOrSay: ClineAsk | ClineSay) {
		const lastMessage = this.clineMessages.at(-1)
		if (lastMessage?.partial && lastMessage.type === type && (lastMessage.ask === askOrSay || lastMessage.say === askOrSay)) {
			this.clineMessages.pop()
			await this.saveClineMessages()
			await this.providerRef.deref()?.postStateToWebview()
		}
	}

	// Task lifecycle

	private async startTask(task?: string, images?: string[]): Promise<void> {
		// conversationHistory (for API) and clineMessages (for webview) need to be in sync
		// if the extension process were killed, then on restart the clineMessages might not be empty, so we need to set it to [] when we create a new Cline client (otherwise webview would show stale messages from previous session)
		this.clineMessages = []
		this.apiConversationHistory = []

		await this.providerRef.deref()?.postStateToWebview()

		await this.say("text", task, images)

		this.isInitialized = true

		let imageBlocks: Anthropic.ImageBlockParam[] = formatResponse.imageBlocks(images)
		await this.initiateTaskLoop(
			[
				{
					type: "text",
					text: `<task>\n${task}\n</task>`,
				},
				...imageBlocks,
			],
			true,
		)
	}

	private async resumeTaskFromHistory() {
		// TODO: right now we let users init checkpoints for old tasks, assuming they're continuing them from the same workspace (which we never tied to tasks, so no way for us to know if it's opened in the right workspace)
		// const doesShadowGitExist = await CheckpointTracker.doesShadowGitExist(this.taskId, this.providerRef.deref())
		// if (!doesShadowGitExist) {
		// 	this.checkpointTrackerErrorMessage = "Checkpoints are only available for new tasks"
		// }

		const modifiedClineMessages = await this.getSavedClineMessages()

		// Remove any resume messages that may have been added before
		const lastRelevantMessageIndex = findLastIndex(
			modifiedClineMessages,
			(m) => !(m.ask === "resume_task" || m.ask === "resume_completed_task"),
		)
		if (lastRelevantMessageIndex !== -1) {
			modifiedClineMessages.splice(lastRelevantMessageIndex + 1)
		}

		// since we don't use api_req_finished anymore, we need to check if the last api_req_started has a cost value, if it doesn't and no cancellation reason to present, then we remove it since it indicates an api request without any partial content streamed
		const lastApiReqStartedIndex = findLastIndex(
			modifiedClineMessages,
			(m) => m.type === "say" && m.say === "api_req_started",
		)
		if (lastApiReqStartedIndex !== -1) {
			const lastApiReqStarted = modifiedClineMessages[lastApiReqStartedIndex]
			const { cost, cancelReason }: ClineApiReqInfo = JSON.parse(lastApiReqStarted.text || "{}")
			if (cost === undefined && cancelReason === undefined) {
				modifiedClineMessages.splice(lastApiReqStartedIndex, 1)
			}
		}

		await this.overwriteClineMessages(modifiedClineMessages)
		this.clineMessages = await this.getSavedClineMessages()

		// Now present the cline messages to the user and ask if they want to resume (NOTE: we ran into a bug before where the apiconversationhistory wouldnt be initialized when opening a old task, and it was because we were waiting for resume)
		// This is important in case the user deletes messages without resuming the task first
		this.apiConversationHistory = await this.getSavedApiConversationHistory()

		const lastClineMessage = this.clineMessages
			.slice()
			.reverse()
			.find((m) => !(m.ask === "resume_task" || m.ask === "resume_completed_task")) // could be multiple resume tasks
		// const lastClineMessage = this.clineMessages[lastClineMessageIndex]
		// could be a completion result with a command
		// const secondLastClineMessage = this.clineMessages
		// 	.slice()
		// 	.reverse()
		// 	.find(
		// 		(m, index) =>
		// 			index !== lastClineMessageIndex && !(m.ask === "resume_task" || m.ask === "resume_completed_task")
		// 	)
		// (lastClineMessage?.ask === "command" && secondLastClineMessage?.ask === "completion_result")

		let askType: ClineAsk
		if (lastClineMessage?.ask === "completion_result") {
			askType = "resume_completed_task"
		} else {
			askType = "resume_task"
		}

		this.isInitialized = true

		const { response, text, images } = await this.ask(askType) // calls poststatetowebview
		let responseText: string | undefined
		let responseImages: string[] | undefined
		if (response === "messageResponse") {
			await this.say("user_feedback", text, images)
			responseText = text
			responseImages = images
		}

		// need to make sure that the api conversation history can be resumed by the api, even if it goes out of sync with cline messages

		let existingApiConversationHistory: Anthropic.Messages.MessageParam[] = await this.getSavedApiConversationHistory()

		// v2.0 xml tags refactor caveat: since we don't use tools anymore, we need to replace all tool use blocks with a text block since the API disallows conversations with tool uses and no tool schema
		const conversationWithoutToolBlocks = existingApiConversationHistory.map((message) => {
			if (Array.isArray(message.content)) {
				const newContent = message.content.map((block) => {
					if (block.type === "tool_use") {
						// it's important we convert to the new tool schema format so the model doesn't get confused about how to invoke tools
						const inputAsXml = Object.entries(block.input as Record<string, string>)
							.map(([key, value]) => `<${key}>\n${value}\n</${key}>`)
							.join("\n")
						return {
							type: "text",
							text: `<${block.name}>\n${inputAsXml}\n</${block.name}>`,
						} as Anthropic.Messages.TextBlockParam
					} else if (block.type === "tool_result") {
						// Convert block.content to text block array, removing images
						const contentAsTextBlocks = Array.isArray(block.content)
							? block.content.filter((item) => item.type === "text")
							: [{ type: "text", text: block.content }]
						const textContent = contentAsTextBlocks.map((item) => item.text).join("\n\n")
						const toolName = findToolName(block.tool_use_id, existingApiConversationHistory)
						return {
							type: "text",
							text: `[${toolName} Result]\n\n${textContent}`,
						} as Anthropic.Messages.TextBlockParam
					}
					return block
				})
				return { ...message, content: newContent }
			}
			return message
		})
		existingApiConversationHistory = conversationWithoutToolBlocks

		// FIXME: remove tool use blocks altogether

		// if the last message is an assistant message, we need to check if there's tool use since every tool use has to have a tool response
		// if there's no tool use and only a text block, then we can just add a user message
		// (note this isn't relevant anymore since we use custom tool prompts instead of tool use blocks, but this is here for legacy purposes in case users resume old tasks)

		// if the last message is a user message, we can need to get the assistant message before it to see if it made tool calls, and if so, fill in the remaining tool responses with 'interrupted'

		let modifiedOldUserContent: UserContent // either the last message if its user message, or the user message before the last (assistant) message
		let modifiedApiConversationHistory: Anthropic.Messages.MessageParam[] // need to remove the last user message to replace with new modified user message
		if (existingApiConversationHistory.length > 0) {
			const lastMessage = existingApiConversationHistory[existingApiConversationHistory.length - 1]

			if (lastMessage.role === "assistant") {
				const content = Array.isArray(lastMessage.content)
					? lastMessage.content
					: [{ type: "text", text: lastMessage.content }]
				const hasToolUse = content.some((block) => block.type === "tool_use")

				if (hasToolUse) {
					const toolUseBlocks = content.filter(
						(block) => block.type === "tool_use",
					) as Anthropic.Messages.ToolUseBlock[]
					const toolResponses: Anthropic.ToolResultBlockParam[] = toolUseBlocks.map((block) => ({
						type: "tool_result",
						tool_use_id: block.id,
						content: "Task was interrupted before this tool call could be completed.",
					}))
					modifiedApiConversationHistory = [...existingApiConversationHistory] // no changes
					modifiedOldUserContent = [...toolResponses]
				} else {
					modifiedApiConversationHistory = [...existingApiConversationHistory]
					modifiedOldUserContent = []
				}
			} else if (lastMessage.role === "user") {
				const previousAssistantMessage: Anthropic.Messages.MessageParam | undefined =
					existingApiConversationHistory[existingApiConversationHistory.length - 2]

				const existingUserContent: UserContent = Array.isArray(lastMessage.content)
					? lastMessage.content
					: [{ type: "text", text: lastMessage.content }]
				if (previousAssistantMessage && previousAssistantMessage.role === "assistant") {
					const assistantContent = Array.isArray(previousAssistantMessage.content)
						? previousAssistantMessage.content
						: [
								{
									type: "text",
									text: previousAssistantMessage.content,
								},
							]

					const toolUseBlocks = assistantContent.filter(
						(block) => block.type === "tool_use",
					) as Anthropic.Messages.ToolUseBlock[]

					if (toolUseBlocks.length > 0) {
						const existingToolResults = existingUserContent.filter(
							(block) => block.type === "tool_result",
						) as Anthropic.ToolResultBlockParam[]

						const missingToolResponses: Anthropic.ToolResultBlockParam[] = toolUseBlocks
							.filter((toolUse) => !existingToolResults.some((result) => result.tool_use_id === toolUse.id))
							.map((toolUse) => ({
								type: "tool_result",
								tool_use_id: toolUse.id,
								content: "Task was interrupted before this tool call could be completed.",
							}))

						modifiedApiConversationHistory = existingApiConversationHistory.slice(0, -1) // removes the last user message
						modifiedOldUserContent = [...existingUserContent, ...missingToolResponses]
					} else {
						modifiedApiConversationHistory = existingApiConversationHistory.slice(0, -1)
						modifiedOldUserContent = [...existingUserContent]
					}
				} else {
					modifiedApiConversationHistory = existingApiConversationHistory.slice(0, -1)
					modifiedOldUserContent = [...existingUserContent]
				}
			} else {
				throw new Error("Unexpected: Last message is not a user or assistant message")
			}
		} else {
			throw new Error("Unexpected: No existing API conversation history")
			// console.error("Unexpected: No existing API conversation history")
			// modifiedApiConversationHistory = []
			// modifiedOldUserContent = []
		}

		let newUserContent: UserContent = [...modifiedOldUserContent]

		const agoText = (() => {
			const timestamp = lastClineMessage?.ts ?? Date.now()
			const now = Date.now()
			const diff = now - timestamp
			const minutes = Math.floor(diff / 60000)
			const hours = Math.floor(minutes / 60)
			const days = Math.floor(hours / 24)

			if (days > 0) {
				return `${days} day${days > 1 ? "s" : ""} ago`
			}
			if (hours > 0) {
				return `${hours} hour${hours > 1 ? "s" : ""} ago`
			}
			if (minutes > 0) {
				return `${minutes} minute${minutes > 1 ? "s" : ""} ago`
			}
			return "just now"
		})()

		const wasRecent = lastClineMessage?.ts && Date.now() - lastClineMessage.ts < 30_000

		newUserContent.push({
			type: "text",
			text:
				`[TASK RESUMPTION] ${
					this.chatSettings?.mode === "plan"
						? `This task was interrupted ${agoText}. The conversation may have been incomplete. Be aware that the project state may have changed since then. The current working directory is now '${cwd.toPosix()}'.\n\nNote: If you previously attempted a tool use that the user did not provide a result for, you should assume the tool use was not successful. However you are in PLAN MODE, so rather than continuing the task, you must respond to the user's message.`
						: `This task was interrupted ${agoText}. It may or may not be complete, so please reassess the task context. Be aware that the project state may have changed since then. The current working directory is now '${cwd.toPosix()}'. If the task has not been completed, retry the last step before interruption and proceed with completing the task.\n\nNote: If you previously attempted a tool use that the user did not provide a result for, you should assume the tool use was not successful and assess whether you should retry. If the last tool was a browser_action, the browser has been closed and you must launch a new browser if needed.`
				}${
					wasRecent
						? "\n\nIMPORTANT: If the last tool use was a replace_in_file or write_to_file that was interrupted, the file was reverted back to its original state before the interrupted edit, and you do NOT need to re-read the file as you already have its up-to-date contents."
						: ""
				}` +
				(responseText
					? `\n\n${this.chatSettings?.mode === "plan" ? "New message to respond to with plan_mode_response tool (be sure to provide your response in the <response> parameter)" : "New instructions for task continuation"}:\n<user_message>\n${responseText}\n</user_message>`
					: this.chatSettings.mode === "plan"
						? "(The user did not provide a new message. Consider asking them how they'd like you to proceed, or to switch to Act mode to continue with the task.)"
						: ""),
		})

		if (responseImages && responseImages.length > 0) {
			newUserContent.push(...formatResponse.imageBlocks(responseImages))
		}

		await this.overwriteApiConversationHistory(modifiedApiConversationHistory)
		await this.initiateTaskLoop(newUserContent, false)
	}

	private async initiateTaskLoop(userContent: UserContent, isNewTask: boolean): Promise<void> {
		let nextUserContent = userContent
		let includeFileDetails = true
		while (!this.abort) {
			const didEndLoop = await this.recursivelyMakeClineRequests(nextUserContent, includeFileDetails, isNewTask)
			includeFileDetails = false // we only need file details the first time

			//  The way this agentic loop works is that cline will be given a task that he then calls tools to complete. unless there's an attempt_completion call, we keep responding back to him with his tool's responses until he either attempt_completion or does not use anymore tools. If he does not use anymore tools, we ask him to consider if he's completed the task and then call attempt_completion, otherwise proceed with completing the task.
			// There is a MAX_REQUESTS_PER_TASK limit to prevent infinite requests, but Cline is prompted to finish the task as efficiently as he can.

			//const totalCost = this.calculateApiCost(totalInputTokens, totalOutputTokens)
			if (didEndLoop) {
				// For now a task never 'completes'. This will only happen if the user hits max requests and denies resetting the count.
				//this.say("task_completed", `Task completed. Total API usage cost: ${totalCost}`)
				break
			} else {
				// this.say(
				// 	"tool",
				// 	"Cline responded with only text blocks but has not called attempt_completion yet. Forcing him to continue with task..."
				// )
				nextUserContent = [
					{
						type: "text",
						text: formatResponse.noToolsUsed(),
					},
				]
				this.consecutiveMistakeCount++
			}
		}
	}

	async abortTask() {
		this.abort = true // will stop any autonomously running promises
		this.terminalManager.disposeAll()
		this.urlContentFetcher.closeBrowser()
		this.browserSession.closeBrowser()
		this.clineIgnoreController.dispose()
		await this.diffViewProvider.revertChanges() // need to await for when we want to make sure directories/files are reverted before re-starting the task from a checkpoint
	}

	// Checkpoints

	async saveCheckpoint() {
		const commitHash = await this.checkpointTracker?.commit() // silently fails for now
		if (commitHash) {
			// Start from the end and work backwards until we find a tool use or another message with a hash
			for (let i = this.clineMessages.length - 1; i >= 0; i--) {
				const message = this.clineMessages[i]
				if (message.lastCheckpointHash) {
					// Found a message with a hash, so we can stop
					break
				}
				// Update this message with a hash
				message.lastCheckpointHash = commitHash

				// We only care about adding the hash to the last tool use (we don't want to add this hash to every prior message ie for tasks pre-checkpoint)
				const isToolUse =
					message.say === "tool" ||
					message.ask === "tool" ||
					message.say === "command" ||
					message.ask === "command" ||
					message.say === "completion_result" ||
					message.ask === "completion_result" ||
					message.ask === "followup" ||
					message.say === "use_mcp_server" ||
					message.ask === "use_mcp_server" ||
					message.say === "browser_action" ||
					message.say === "browser_action_launch" ||
					message.ask === "browser_action_launch"

				if (isToolUse) {
					break
				}
			}
			// Save the updated messages
			await this.saveClineMessages()
		}
	}

	// Tools

	async executeCommandTool(command: string): Promise<[boolean, ToolResponse]> {
		const terminalInfo = await this.terminalManager.getOrCreateTerminal(cwd)
		terminalInfo.terminal.show() // weird visual bug when creating new terminals (even manually) where there's an empty space at the top.
		const process = this.terminalManager.runCommand(terminalInfo, command)

		let userFeedback: { text?: string; images?: string[] } | undefined
		let didContinue = false
		const sendCommandOutput = async (line: string): Promise<void> => {
			try {
				const { response, text, images } = await this.ask("command_output", line)
				if (response === "yesButtonClicked") {
					// proceed while running
				} else {
					userFeedback = { text, images }
				}
				didContinue = true
				process.continue() // continue past the await
			} catch {
				// This can only happen if this ask promise was ignored, so ignore this error
			}
		}

		let result = ""
		process.on("line", (line) => {
			result += line + "\n"
			if (!didContinue) {
				sendCommandOutput(line)
			} else {
				this.say("command_output", line)
			}
		})

		let completed = false
		process.once("completed", () => {
			completed = true
		})

		process.once("no_shell_integration", async () => {
			await this.say("shell_integration_warning")
		})

		await process

		// Wait for a short delay to ensure all messages are sent to the webview
		// This delay allows time for non-awaited promises to be created and
		// for their associated messages to be sent to the webview, maintaining
		// the correct order of messages (although the webview is smart about
		// grouping command_output messages despite any gaps anyways)
		await delay(50)

		result = result.trim()

		if (userFeedback) {
			await this.say("user_feedback", userFeedback.text, userFeedback.images)
			return [
				true,
				formatResponse.toolResult(
					`Command is still running in the user's terminal.${
						result.length > 0 ? `\nHere's the output so far:\n${result}` : ""
					}\n\nThe user provided the following feedback:\n<feedback>\n${userFeedback.text}\n</feedback>`,
					userFeedback.images,
				),
			]
		}

		if (completed) {
			return [false, `Command executed.${result.length > 0 ? `\nOutput:\n${result}` : ""}`]
		} else {
			return [
				false,
				`Command is still running in the user's terminal.${
					result.length > 0 ? `\nHere's the output so far:\n${result}` : ""
				}\n\nYou will be updated on the terminal status and new output in the future.`,
			]
		}
	}

	shouldAutoApproveTool(toolName: ToolUseName): boolean {
		if (this.autoApprovalSettings.enabled) {
			switch (toolName) {
				case "read_file":
				case "list_files":
				case "list_code_definition_names":
				case "search_files":
					return this.autoApprovalSettings.actions.readFiles
				case "write_to_file":
				case "replace_in_file":
					return this.autoApprovalSettings.actions.editFiles
				case "execute_command":
					return this.autoApprovalSettings.actions.executeCommands
				case "browser_action":
					return this.autoApprovalSettings.actions.useBrowser
				case "access_mcp_resource":
				case "use_mcp_tool":
					return this.autoApprovalSettings.actions.useMcp
			}
		}
		return false
	}

	private formatErrorWithStatusCode(error: any): string {
		const statusCode = error.status || error.statusCode || (error.response && error.response.status)
		const message = error.message ?? JSON.stringify(serializeError(error), null, 2)

		// Only prepend the statusCode if it's not already part of the message
		return statusCode && !message.includes(statusCode.toString()) ? `${statusCode} - ${message}` : message
	}

	async *attemptApiRequest(previousApiReqIndex: number): ApiStream {
		// Wait for MCP servers to be connected before generating system prompt
		await pWaitFor(() => this.providerRef.deref()?.mcpHub?.isConnecting !== true, { timeout: 10_000 }).catch(() => {
			console.error("MCP servers failed to connect in time")
		})

		const mcpHub = this.providerRef.deref()?.mcpHub
		if (!mcpHub) {
			throw new Error("MCP hub not available")
		}

		let systemPrompt = await SYSTEM_PROMPT(
			cwd,
			this.api.getModel().info.supportsComputerUse ?? false,
			mcpHub,
			this.browserSettings,
		)

		let settingsCustomInstructions = this.customInstructions?.trim()
		const clineRulesFilePath = path.resolve(cwd, GlobalFileNames.clineRules)
		let clineRulesFileInstructions: string | undefined
		if (await fileExistsAtPath(clineRulesFilePath)) {
			try {
				const ruleFileContent = (await fs.readFile(clineRulesFilePath, "utf8")).trim()
				if (ruleFileContent) {
					clineRulesFileInstructions = `# .clinerules\n\nThe following is provided by a root-level .clinerules file where the user has specified instructions for this working directory (${cwd.toPosix()})\n\n${ruleFileContent}`
				}
			} catch {
				console.error(`Failed to read .clinerules file at ${clineRulesFilePath}`)
			}
		}

		const clineIgnoreContent = this.clineIgnoreController.clineIgnoreContent
		let clineIgnoreInstructions: string | undefined
		if (clineIgnoreContent) {
<<<<<<< HEAD
			clineIgnoreInstructions = `# .clineignore\n\nThe following is provided by a root-level .clineignore file where the user has specified files and directories that should not be accessed. When using list_files, you'll notice a ${LOCK_TEXT_SYMBOL} next to files that are blocked. Attempting to access the file's contents e.g. through read_file will result in an error.\n\n${clineIgnoreContent}`
=======
			clineIgnoreInstructions = `# .clineignore\n\n(The following is provided by a root-level .clineignore file where the user has specified files and directories that should not be accessed. When using list_files, you'll notice a ${LOCK_TEXT_SYMBOL} next to files that are blocked. Attempting to access the file's contents e.g. through read_file will result in an error.)\n\n${clineIgnoreContent}\n.clineignore`
>>>>>>> 02e45fed
		}

		if (settingsCustomInstructions || clineRulesFileInstructions) {
			// altering the system prompt mid-task will break the prompt cache, but in the grand scheme this will not change often so it's better to not pollute user messages with it the way we have to with <potentially relevant details>
			systemPrompt += addUserInstructions(settingsCustomInstructions, clineRulesFileInstructions, clineIgnoreInstructions)
		}

		// If the previous API request's total token usage is close to the context window, truncate the conversation history to free up space for the new request
		if (previousApiReqIndex >= 0) {
			const previousRequest = this.clineMessages[previousApiReqIndex]
			if (previousRequest && previousRequest.text) {
				const { tokensIn, tokensOut, cacheWrites, cacheReads }: ClineApiReqInfo = JSON.parse(previousRequest.text)
				const totalTokens = (tokensIn || 0) + (tokensOut || 0) + (cacheWrites || 0) + (cacheReads || 0)
				let contextWindow = this.api.getModel().info.contextWindow || 128_000
				// FIXME: hack to get anyone using openai compatible with deepseek to have the proper context window instead of the default 128k. We need a way for the user to specify the context window for models they input through openai compatible
				if (this.api instanceof OpenAiHandler && this.api.getModel().id.toLowerCase().includes("deepseek")) {
					contextWindow = 64_000
				}
				let maxAllowedSize: number
				switch (contextWindow) {
					case 64_000: // deepseek models
						maxAllowedSize = contextWindow - 27_000
						break
					case 128_000: // most models
						maxAllowedSize = contextWindow - 30_000
						break
					case 200_000: // claude models
						maxAllowedSize = contextWindow - 40_000
						break
					default:
						maxAllowedSize = Math.max(contextWindow - 40_000, contextWindow * 0.8) // for deepseek, 80% of 64k meant only ~10k buffer which was too small and resulted in users getting context window errors.
				}

				// This is the most reliable way to know when we're close to hitting the context window.
				if (totalTokens >= maxAllowedSize) {
					// Since the user may switch between models with different context windows, truncating half may not be enough (ie if switching from claude 200k to deepseek 64k, half truncation will only remove 100k tokens, but we need to remove much more)
					// So if totalTokens/2 is greater than maxAllowedSize, we truncate 3/4 instead of 1/2
					// FIXME: truncating the conversation in a way that is optimal for prompt caching AND takes into account multi-context window complexity is something we need to improve
					const keep = totalTokens / 2 > maxAllowedSize ? "quarter" : "half"

					// NOTE: it's okay that we overwriteConversationHistory in resume task since we're only ever removing the last user message and not anything in the middle which would affect this range
					this.conversationHistoryDeletedRange = getNextTruncationRange(
						this.apiConversationHistory,
						this.conversationHistoryDeletedRange,
						keep,
					)
					await this.saveClineMessages() // saves task history item which we use to keep track of conversation history deleted range
					// await this.overwriteApiConversationHistory(truncatedMessages)
				}
			}
		}

		// conversationHistoryDeletedRange is updated only when we're close to hitting the context window, so we don't continuously break the prompt cache
		const truncatedConversationHistory = getTruncatedMessages(
			this.apiConversationHistory,
			this.conversationHistoryDeletedRange,
		)

		let stream = this.api.createMessage(systemPrompt, truncatedConversationHistory)

		const iterator = stream[Symbol.asyncIterator]()

		try {
			// awaiting first chunk to see if it will throw an error
			this.isWaitingForFirstChunk = true
			const firstChunk = await iterator.next()
			yield firstChunk.value
			this.isWaitingForFirstChunk = false
		} catch (error) {
			const isOpenRouter = this.api instanceof OpenRouterHandler
			if (isOpenRouter && !this.didAutomaticallyRetryFailedApiRequest) {
				console.log("first chunk failed, waiting 1 second before retrying")
				await delay(1000)
				this.didAutomaticallyRetryFailedApiRequest = true
			} else {
				// request failed after retrying automatically once, ask user if they want to retry again
				// note that this api_req_failed ask is unique in that we only present this option if the api hasn't streamed any content yet (ie it fails on the first chunk due), as it would allow them to hit a retry button. However if the api failed mid-stream, it could be in any arbitrary state where some tools may have executed, so that error is handled differently and requires cancelling the task entirely.
				const errorMessage = this.formatErrorWithStatusCode(error)

				const { response } = await this.ask("api_req_failed", errorMessage)
				if (response !== "yesButtonClicked") {
					// this will never happen since if noButtonClicked, we will clear current task, aborting this instance
					throw new Error("API request failed")
				}
				await this.say("api_req_retried")
			}
			// delegate generator output from the recursive call
			yield* this.attemptApiRequest(previousApiReqIndex)
			return
		}

		// no error, so we can continue to yield all remaining chunks
		// (needs to be placed outside of try/catch since it we want caller to handle errors not with api_req_failed as that is reserved for first chunk failures only)
		// this delegates to another generator or iterable object. In this case, it's saying "yield all remaining values from this iterator". This effectively passes along all subsequent chunks from the original stream.
		yield* iterator
	}

	async presentAssistantMessage() {
		if (this.abort) {
			throw new Error("Cline instance aborted")
		}

		if (this.presentAssistantMessageLocked) {
			this.presentAssistantMessageHasPendingUpdates = true
			return
		}
		this.presentAssistantMessageLocked = true
		this.presentAssistantMessageHasPendingUpdates = false

		if (this.currentStreamingContentIndex >= this.assistantMessageContent.length) {
			// this may happen if the last content block was completed before streaming could finish. if streaming is finished, and we're out of bounds then this means we already presented/executed the last content block and are ready to continue to next request
			if (this.didCompleteReadingStream) {
				this.userMessageContentReady = true
			}
			// console.log("no more content blocks to stream! this shouldn't happen?")
			this.presentAssistantMessageLocked = false
			return
			//throw new Error("No more content blocks to stream! This shouldn't happen...") // remove and just return after testing
		}

		const block = cloneDeep(this.assistantMessageContent[this.currentStreamingContentIndex]) // need to create copy bc while stream is updating the array, it could be updating the reference block properties too
		switch (block.type) {
			case "text": {
				if (this.didRejectTool || this.didAlreadyUseTool) {
					break
				}
				let content = block.content
				if (content) {
					// (have to do this for partial and complete since sending content in thinking tags to markdown renderer will automatically be removed)
					// Remove end substrings of <thinking or </thinking (below xml parsing is only for opening tags)
					// (this is done with the xml parsing below now, but keeping here for reference)
					// content = content.replace(/<\/?t(?:h(?:i(?:n(?:k(?:i(?:n(?:g)?)?)?)?)?)?)?$/, "")
					// Remove all instances of <thinking> (with optional line break after) and </thinking> (with optional line break before)
					// - Needs to be separate since we dont want to remove the line break before the first tag
					// - Needs to happen before the xml parsing below
					content = content.replace(/<thinking>\s?/g, "")
					content = content.replace(/\s?<\/thinking>/g, "")

					// Remove partial XML tag at the very end of the content (for tool use and thinking tags)
					// (prevents scrollview from jumping when tags are automatically removed)
					const lastOpenBracketIndex = content.lastIndexOf("<")
					if (lastOpenBracketIndex !== -1) {
						const possibleTag = content.slice(lastOpenBracketIndex)
						// Check if there's a '>' after the last '<' (i.e., if the tag is complete) (complete thinking and tool tags will have been removed by now)
						const hasCloseBracket = possibleTag.includes(">")
						if (!hasCloseBracket) {
							// Extract the potential tag name
							let tagContent: string
							if (possibleTag.startsWith("</")) {
								tagContent = possibleTag.slice(2).trim()
							} else {
								tagContent = possibleTag.slice(1).trim()
							}
							// Check if tagContent is likely an incomplete tag name (letters and underscores only)
							const isLikelyTagName = /^[a-zA-Z_]+$/.test(tagContent)
							// Preemptively remove < or </ to keep from these artifacts showing up in chat (also handles closing thinking tags)
							const isOpeningOrClosing = possibleTag === "<" || possibleTag === "</"
							// If the tag is incomplete and at the end, remove it from the content
							if (isOpeningOrClosing || isLikelyTagName) {
								content = content.slice(0, lastOpenBracketIndex).trim()
							}
						}
					}
				}

				if (!block.partial) {
					// Some models add code block artifacts (around the tool calls) which show up at the end of text content
					// matches ``` with at least one char after the last backtick, at the end of the string
					const match = content?.trimEnd().match(/```[a-zA-Z0-9_-]+$/)
					if (match) {
						const matchLength = match[0].length
						content = content.trimEnd().slice(0, -matchLength)
					}
				}

				await this.say("text", content, undefined, block.partial)
				break
			}
			case "tool_use":
				const toolDescription = () => {
					switch (block.name) {
						case "execute_command":
							return `[${block.name} for '${block.params.command}']`
						case "read_file":
							return `[${block.name} for '${block.params.path}']`
						case "write_to_file":
							return `[${block.name} for '${block.params.path}']`
						case "replace_in_file":
							return `[${block.name} for '${block.params.path}']`
						case "search_files":
							return `[${block.name} for '${block.params.regex}'${
								block.params.file_pattern ? ` in '${block.params.file_pattern}'` : ""
							}]`
						case "list_files":
							return `[${block.name} for '${block.params.path}']`
						case "list_code_definition_names":
							return `[${block.name} for '${block.params.path}']`
						case "browser_action":
							return `[${block.name} for '${block.params.action}']`
						case "use_mcp_tool":
							return `[${block.name} for '${block.params.server_name}']`
						case "access_mcp_resource":
							return `[${block.name} for '${block.params.server_name}']`
						case "ask_followup_question":
							return `[${block.name} for '${block.params.question}']`
						case "plan_mode_response":
							return `[${block.name}]`
						case "attempt_completion":
							return `[${block.name}]`
					}
				}

				if (this.didRejectTool) {
					// ignore any tool content after user has rejected tool once
					if (!block.partial) {
						this.userMessageContent.push({
							type: "text",
							text: `Skipping tool ${toolDescription()} due to user rejecting a previous tool.`,
						})
					} else {
						// partial tool after user rejected a previous tool
						this.userMessageContent.push({
							type: "text",
							text: `Tool ${toolDescription()} was interrupted and not executed due to user rejecting a previous tool.`,
						})
					}
					break
				}

				if (this.didAlreadyUseTool) {
					// ignore any content after a tool has already been used
					this.userMessageContent.push({
						type: "text",
						text: `Tool [${block.name}] was not executed because a tool has already been used in this message. Only one tool may be used per message. You must assess the first tool's result before proceeding to use the next tool.`,
					})
					break
				}

				const pushToolResult = (content: ToolResponse) => {
					this.userMessageContent.push({
						type: "text",
						text: `${toolDescription()} Result:`,
					})
					if (typeof content === "string") {
						this.userMessageContent.push({
							type: "text",
							text: content || "(tool did not return anything)",
						})
					} else {
						this.userMessageContent.push(...content)
					}
					// once a tool result has been collected, ignore all other tool uses since we should only ever present one tool result per message
					this.didAlreadyUseTool = true
				}

				const askApproval = async (type: ClineAsk, partialMessage?: string) => {
					const { response, text, images } = await this.ask(type, partialMessage, false)
					if (response !== "yesButtonClicked") {
						if (response === "messageResponse") {
							await this.say("user_feedback", text, images)
							pushToolResult(formatResponse.toolResult(formatResponse.toolDeniedWithFeedback(text), images))
							// this.userMessageContent.push({
							// 	type: "text",
							// 	text: `${toolDescription()}`,
							// })
							// this.toolResults.push({
							// 	type: "tool_result",
							// 	tool_use_id: toolUseId,
							// 	content: this.formatToolResponseWithImages(
							// 		await this.formatToolDeniedFeedback(text),
							// 		images
							// 	),
							// })
							this.didRejectTool = true
							return false
						}
						pushToolResult(formatResponse.toolDenied())
						// this.toolResults.push({
						// 	type: "tool_result",
						// 	tool_use_id: toolUseId,
						// 	content: await this.formatToolDenied(),
						// })
						this.didRejectTool = true
						return false
					}
					return true
				}

				const showNotificationForApprovalIfAutoApprovalEnabled = (message: string) => {
					if (this.autoApprovalSettings.enabled && this.autoApprovalSettings.enableNotifications) {
						showSystemNotification({
							subtitle: "Approval Required",
							message,
						})
					}
				}

				const handleError = async (action: string, error: Error) => {
					if (this.abandoned) {
						console.log("Ignoring error since task was abandoned (i.e. from task cancellation after resetting)")
						return
					}
					const errorString = `Error ${action}: ${JSON.stringify(serializeError(error))}`
					await this.say(
						"error",
						`Error ${action}:\n${error.message ?? JSON.stringify(serializeError(error), null, 2)}`,
					)
					// this.toolResults.push({
					// 	type: "tool_result",
					// 	tool_use_id: toolUseId,
					// 	content: await this.formatToolError(errorString),
					// })
					pushToolResult(formatResponse.toolError(errorString))
				}

				// If block is partial, remove partial closing tag so its not presented to user
				const removeClosingTag = (tag: ToolParamName, text?: string) => {
					if (!block.partial) {
						return text || ""
					}
					if (!text) {
						return ""
					}
					// This regex dynamically constructs a pattern to match the closing tag:
					// - Optionally matches whitespace before the tag
					// - Matches '<' or '</' optionally followed by any subset of characters from the tag name
					const tagRegex = new RegExp(
						`\\s?<\/?${tag
							.split("")
							.map((char) => `(?:${char})?`)
							.join("")}$`,
						"g",
					)
					return text.replace(tagRegex, "")
				}

				if (block.name !== "browser_action") {
					await this.browserSession.closeBrowser()
				}

				switch (block.name) {
					case "write_to_file":
					case "replace_in_file": {
						const relPath: string | undefined = block.params.path
						let content: string | undefined = block.params.content // for write_to_file
						let diff: string | undefined = block.params.diff // for replace_in_file
						if (!relPath || (!content && !diff)) {
							// checking for content/diff ensures relPath is complete
							// wait so we can determine if it's a new file or editing an existing file
							break
						}

						const accessAllowed = this.clineIgnoreController.validateAccess(relPath)
						if (!accessAllowed) {
							await this.say("clineignore_error", relPath)
							pushToolResult(formatResponse.toolError(formatResponse.clineIgnoreError(relPath)))
							await this.saveCheckpoint()
							break
						}

						// Check if file exists using cached map or fs.access
						let fileExists: boolean
						if (this.diffViewProvider.editType !== undefined) {
							fileExists = this.diffViewProvider.editType === "modify"
						} else {
							const absolutePath = path.resolve(cwd, relPath)
							fileExists = await fileExistsAtPath(absolutePath)
							this.diffViewProvider.editType = fileExists ? "modify" : "create"
						}

						try {
							// Construct newContent from diff
							let newContent: string
							if (diff) {
								if (!this.api.getModel().id.includes("claude")) {
									// deepseek models tend to use unescaped html entities in diffs
									diff = fixModelHtmlEscaping(diff)
									diff = removeInvalidChars(diff)
								}

								// open the editor if not done already.  This is to fix diff error when model provides correct search-replace text but Cline throws error
								// because file is not open.
								if (!this.diffViewProvider.isEditing) {
									await this.diffViewProvider.open(relPath)
								}

								try {
									newContent = await constructNewFileContent(
										diff,
										this.diffViewProvider.originalContent || "",
										!block.partial,
									)
								} catch (error) {
									await this.say("diff_error", relPath)
									pushToolResult(
										formatResponse.toolError(
											`${(error as Error)?.message}\n\n` +
												`This is likely because the SEARCH block content doesn't match exactly with what's in the file, or if you used multiple SEARCH/REPLACE blocks they may not have been in the order they appear in the file.\n\n` +
												`The file was reverted to its original state:\n\n` +
												`<file_content path="${relPath.toPosix()}">\n${this.diffViewProvider.originalContent}\n</file_content>\n\n` +
												`Try again with a more precise SEARCH block.\n(If you keep running into this error, you may use the write_to_file tool as a workaround.)`,
										),
									)
									await this.diffViewProvider.revertChanges()
									await this.diffViewProvider.reset()
									break
								}
							} else if (content) {
								newContent = content

								// pre-processing newContent for cases where weaker models might add artifacts like markdown codeblock markers (deepseek/llama) or extra escape characters (gemini)
								if (newContent.startsWith("```")) {
									// this handles cases where it includes language specifiers like ```python ```js
									newContent = newContent.split("\n").slice(1).join("\n").trim()
								}
								if (newContent.endsWith("```")) {
									newContent = newContent.split("\n").slice(0, -1).join("\n").trim()
								}

								if (!this.api.getModel().id.includes("claude")) {
									// it seems not just llama models are doing this, but also gemini and potentially others
									newContent = fixModelHtmlEscaping(newContent)
									newContent = removeInvalidChars(newContent)
								}
							} else {
								// can't happen, since we already checked for content/diff above. but need to do this for type error
								break
							}

							newContent = newContent.trimEnd() // remove any trailing newlines, since it's automatically inserted by the editor

							const sharedMessageProps: ClineSayTool = {
								tool: fileExists ? "editedExistingFile" : "newFileCreated",
								path: getReadablePath(cwd, removeClosingTag("path", relPath)),
								content: diff || content,
							}

							if (block.partial) {
								// update gui message
								const partialMessage = JSON.stringify(sharedMessageProps)
								if (this.shouldAutoApproveTool(block.name)) {
									this.removeLastPartialMessageIfExistsWithType("ask", "tool") // in case the user changes auto-approval settings mid stream
									await this.say("tool", partialMessage, undefined, block.partial)
								} else {
									this.removeLastPartialMessageIfExistsWithType("say", "tool")
									await this.ask("tool", partialMessage, block.partial).catch(() => {})
								}
								// update editor
								if (!this.diffViewProvider.isEditing) {
									// open the editor and prepare to stream content in
									await this.diffViewProvider.open(relPath)
								}
								// editor is open, stream content in
								await this.diffViewProvider.update(newContent, false)
								break
							} else {
								if (!relPath) {
									this.consecutiveMistakeCount++
									pushToolResult(await this.sayAndCreateMissingParamError(block.name, "path"))
									await this.diffViewProvider.reset()
									await this.saveCheckpoint()
									break
								}
								if (block.name === "replace_in_file" && !diff) {
									this.consecutiveMistakeCount++
									pushToolResult(await this.sayAndCreateMissingParamError("replace_in_file", "diff"))
									await this.diffViewProvider.reset()
									await this.saveCheckpoint()
									break
								}
								if (block.name === "write_to_file" && !content) {
									this.consecutiveMistakeCount++
									pushToolResult(await this.sayAndCreateMissingParamError("write_to_file", "content"))
									await this.diffViewProvider.reset()
									await this.saveCheckpoint()
									break
								}

								this.consecutiveMistakeCount = 0

								// if isEditingFile false, that means we have the full contents of the file already.
								// it's important to note how this function works, you can't make the assumption that the block.partial conditional will always be called since it may immediately get complete, non-partial data. So this part of the logic will always be called.
								// in other words, you must always repeat the block.partial logic here
								if (!this.diffViewProvider.isEditing) {
									// show gui message before showing edit animation
									const partialMessage = JSON.stringify(sharedMessageProps)
									await this.ask("tool", partialMessage, true).catch(() => {}) // sending true for partial even though it's not a partial, this shows the edit row before the content is streamed into the editor
									await this.diffViewProvider.open(relPath)
								}
								await this.diffViewProvider.update(newContent, true)
								await delay(300) // wait for diff view to update
								this.diffViewProvider.scrollToFirstDiff()
								// showOmissionWarning(this.diffViewProvider.originalContent || "", newContent)

								const completeMessage = JSON.stringify({
									...sharedMessageProps,
									content: diff || content,
									// ? formatResponse.createPrettyPatch(
									// 		relPath,
									// 		this.diffViewProvider.originalContent,
									// 		newContent,
									// 	)
									// : undefined,
								} satisfies ClineSayTool)

								if (this.shouldAutoApproveTool(block.name)) {
									this.removeLastPartialMessageIfExistsWithType("ask", "tool")
									await this.say("tool", completeMessage, undefined, false)
									this.consecutiveAutoApprovedRequestsCount++

									// we need an artificial delay to let the diagnostics catch up to the changes
									await delay(3_500)
								} else {
									// If auto-approval is enabled but this tool wasn't auto-approved, send notification
									showNotificationForApprovalIfAutoApprovalEnabled(
										`Cline wants to ${fileExists ? "edit" : "create"} ${path.basename(relPath)}`,
									)
									this.removeLastPartialMessageIfExistsWithType("say", "tool")
									// const didApprove = await askApproval("tool", completeMessage)

									// Need a more customized tool response for file edits to highlight the fact that the file was not updated (particularly important for deepseek)
									let didApprove = true
									const { response, text, images } = await this.ask("tool", completeMessage, false)
									if (response !== "yesButtonClicked") {
										// TODO: add similar context for other tool denial responses, to emphasize ie that a command was not run
										const fileDeniedNote = fileExists
											? "The file was not updated, and maintains its original contents."
											: "The file was not created."
										if (response === "messageResponse") {
											await this.say("user_feedback", text, images)
											pushToolResult(
												formatResponse.toolResult(
													`The user denied this operation. ${fileDeniedNote}\nThe user provided the following feedback:\n<feedback>\n${text}\n</feedback>`,
													images,
												),
											)
											this.didRejectTool = true
											didApprove = false
										} else {
											pushToolResult(`The user denied this operation. ${fileDeniedNote}`)
											this.didRejectTool = true
											didApprove = false
										}
									}

									if (!didApprove) {
										await this.diffViewProvider.revertChanges()
										await this.saveCheckpoint()
										break
									}
								}

								const { newProblemsMessage, userEdits, autoFormattingEdits, finalContent } =
									await this.diffViewProvider.saveChanges()
								this.didEditFile = true // used to determine if we should wait for busy terminal to update before sending api request
								if (userEdits) {
									await this.say(
										"user_feedback_diff",
										JSON.stringify({
											tool: fileExists ? "editedExistingFile" : "newFileCreated",
											path: getReadablePath(cwd, relPath),
											diff: userEdits,
										} satisfies ClineSayTool),
									)
									pushToolResult(
										`The user made the following updates to your content:\n\n${userEdits}\n\n` +
											(autoFormattingEdits
												? `The user's editor also applied the following auto-formatting to your content:\n\n${autoFormattingEdits}\n\n(Note: Pay close attention to changes such as single quotes being converted to double quotes, semicolons being removed or added, long lines being broken into multiple lines, adjusting indentation style, adding/removing trailing commas, etc. This will help you ensure future SEARCH/REPLACE operations to this file are accurate.)\n\n`
												: "") +
											`The updated content, which includes both your original modifications and the additional edits, has been successfully saved to ${relPath.toPosix()}. Here is the full, updated content of the file that was saved:\n\n` +
											`<final_file_content path="${relPath.toPosix()}">\n${finalContent}\n</final_file_content>\n\n` +
											`Please note:\n` +
											`1. You do not need to re-write the file with these changes, as they have already been applied.\n` +
											`2. Proceed with the task using this updated file content as the new baseline.\n` +
											`3. If the user's edits have addressed part of the task or changed the requirements, adjust your approach accordingly.` +
											`4. IMPORTANT: For any future changes to this file, use the final_file_content shown above as your reference. This content reflects the current state of the file, including both user edits and any auto-formatting (e.g., if you used single quotes but the formatter converted them to double quotes). Always base your SEARCH/REPLACE operations on this final version to ensure accuracy.\n` +
											`${newProblemsMessage}`,
									)
								} else {
									pushToolResult(
										`The content was successfully saved to ${relPath.toPosix()}.\n\n` +
											(autoFormattingEdits
												? `Along with your edits, the user's editor applied the following auto-formatting to your content:\n\n${autoFormattingEdits}\n\n(Note: Pay close attention to changes such as single quotes being converted to double quotes, semicolons being removed or added, long lines being broken into multiple lines, adjusting indentation style, adding/removing trailing commas, etc. This will help you ensure future SEARCH/REPLACE operations to this file are accurate.)\n\n`
												: "") +
											`Here is the full, updated content of the file that was saved:\n\n` +
											`<final_file_content path="${relPath.toPosix()}">\n${finalContent}\n</final_file_content>\n\n` +
											`IMPORTANT: For any future changes to this file, use the final_file_content shown above as your reference. This content reflects the current state of the file, including any auto-formatting (e.g., if you used single quotes but the formatter converted them to double quotes). Always base your SEARCH/REPLACE operations on this final version to ensure accuracy.\n\n` +
											`${newProblemsMessage}`,
									)
								}

								if (!fileExists) {
									this.providerRef.deref()?.workspaceTracker?.populateFilePaths()
								}

								await this.diffViewProvider.reset()
								await this.saveCheckpoint()
								break
							}
						} catch (error) {
							await handleError("writing file", error)
							await this.diffViewProvider.revertChanges()
							await this.diffViewProvider.reset()
							await this.saveCheckpoint()
							break
						}
					}
					case "read_file": {
						const relPath: string | undefined = block.params.path
						const sharedMessageProps: ClineSayTool = {
							tool: "readFile",
							path: getReadablePath(cwd, removeClosingTag("path", relPath)),
						}
						try {
							if (block.partial) {
								const partialMessage = JSON.stringify({
									...sharedMessageProps,
									content: undefined,
								} satisfies ClineSayTool)
								if (this.shouldAutoApproveTool(block.name)) {
									this.removeLastPartialMessageIfExistsWithType("ask", "tool")
									await this.say("tool", partialMessage, undefined, block.partial)
								} else {
									this.removeLastPartialMessageIfExistsWithType("say", "tool")
									await this.ask("tool", partialMessage, block.partial).catch(() => {})
								}
								break
							} else {
								if (!relPath) {
									this.consecutiveMistakeCount++
									pushToolResult(await this.sayAndCreateMissingParamError("read_file", "path"))
									await this.saveCheckpoint()
									break
								}

								const accessAllowed = this.clineIgnoreController.validateAccess(relPath)
								if (!accessAllowed) {
									await this.say("clineignore_error", relPath)
									pushToolResult(formatResponse.toolError(formatResponse.clineIgnoreError(relPath)))
									await this.saveCheckpoint()
									break
								}

								this.consecutiveMistakeCount = 0
								const absolutePath = path.resolve(cwd, relPath)
								const completeMessage = JSON.stringify({
									...sharedMessageProps,
									content: absolutePath,
								} satisfies ClineSayTool)
								if (this.shouldAutoApproveTool(block.name)) {
									this.removeLastPartialMessageIfExistsWithType("ask", "tool")
									await this.say("tool", completeMessage, undefined, false) // need to be sending partialValue bool, since undefined has its own purpose in that the message is treated neither as a partial or completion of a partial, but as a single complete message
									this.consecutiveAutoApprovedRequestsCount++
								} else {
									showNotificationForApprovalIfAutoApprovalEnabled(
										`Cline wants to read ${path.basename(absolutePath)}`,
									)
									this.removeLastPartialMessageIfExistsWithType("say", "tool")
									const didApprove = await askApproval("tool", completeMessage)
									if (!didApprove) {
										await this.saveCheckpoint()
										break
									}
								}
								// now execute the tool like normal
								const content = await extractTextFromFile(absolutePath)
								pushToolResult(content)
								await this.saveCheckpoint()
								break
							}
						} catch (error) {
							await handleError("reading file", error)
							await this.saveCheckpoint()
							break
						}
					}
					case "list_files": {
						const relDirPath: string | undefined = block.params.path
						const recursiveRaw: string | undefined = block.params.recursive
						const recursive = recursiveRaw?.toLowerCase() === "true"
						const sharedMessageProps: ClineSayTool = {
							tool: !recursive ? "listFilesTopLevel" : "listFilesRecursive",
							path: getReadablePath(cwd, removeClosingTag("path", relDirPath)),
						}
						try {
							if (block.partial) {
								const partialMessage = JSON.stringify({
									...sharedMessageProps,
									content: "",
								} satisfies ClineSayTool)
								if (this.shouldAutoApproveTool(block.name)) {
									this.removeLastPartialMessageIfExistsWithType("ask", "tool")
									await this.say("tool", partialMessage, undefined, block.partial)
								} else {
									this.removeLastPartialMessageIfExistsWithType("say", "tool")
									await this.ask("tool", partialMessage, block.partial).catch(() => {})
								}
								break
							} else {
								if (!relDirPath) {
									this.consecutiveMistakeCount++
									pushToolResult(await this.sayAndCreateMissingParamError("list_files", "path"))
									await this.saveCheckpoint()
									break
								}
								this.consecutiveMistakeCount = 0

								const absolutePath = path.resolve(cwd, relDirPath)

								const [files, didHitLimit] = await listFiles(absolutePath, recursive, 200)

								const result = formatResponse.formatFilesList(
									absolutePath,
									files,
									didHitLimit,
									this.clineIgnoreController,
								)
								const completeMessage = JSON.stringify({
									...sharedMessageProps,
									content: result,
								} satisfies ClineSayTool)
								if (this.shouldAutoApproveTool(block.name)) {
									this.removeLastPartialMessageIfExistsWithType("ask", "tool")
									await this.say("tool", completeMessage, undefined, false)
									this.consecutiveAutoApprovedRequestsCount++
								} else {
									showNotificationForApprovalIfAutoApprovalEnabled(
										`Cline wants to view directory ${path.basename(absolutePath)}/`,
									)
									this.removeLastPartialMessageIfExistsWithType("say", "tool")
									const didApprove = await askApproval("tool", completeMessage)
									if (!didApprove) {
										await this.saveCheckpoint()
										break
									}
								}
								pushToolResult(result)
								await this.saveCheckpoint()
								break
							}
						} catch (error) {
							await handleError("listing files", error)
							await this.saveCheckpoint()
							break
						}
					}
					case "list_code_definition_names": {
						const relDirPath: string | undefined = block.params.path
						const sharedMessageProps: ClineSayTool = {
							tool: "listCodeDefinitionNames",
							path: getReadablePath(cwd, removeClosingTag("path", relDirPath)),
						}
						try {
							if (block.partial) {
								const partialMessage = JSON.stringify({
									...sharedMessageProps,
									content: "",
								} satisfies ClineSayTool)
								if (this.shouldAutoApproveTool(block.name)) {
									this.removeLastPartialMessageIfExistsWithType("ask", "tool")
									await this.say("tool", partialMessage, undefined, block.partial)
								} else {
									this.removeLastPartialMessageIfExistsWithType("say", "tool")
									await this.ask("tool", partialMessage, block.partial).catch(() => {})
								}
								break
							} else {
								if (!relDirPath) {
									this.consecutiveMistakeCount++
									pushToolResult(await this.sayAndCreateMissingParamError("list_code_definition_names", "path"))
									await this.saveCheckpoint()
									break
								}

								this.consecutiveMistakeCount = 0

								const absolutePath = path.resolve(cwd, relDirPath)
								const result = await parseSourceCodeForDefinitionsTopLevel(
									absolutePath,
									this.clineIgnoreController,
								)

								const completeMessage = JSON.stringify({
									...sharedMessageProps,
									content: result,
								} satisfies ClineSayTool)
								if (this.shouldAutoApproveTool(block.name)) {
									this.removeLastPartialMessageIfExistsWithType("ask", "tool")
									await this.say("tool", completeMessage, undefined, false)
									this.consecutiveAutoApprovedRequestsCount++
								} else {
									showNotificationForApprovalIfAutoApprovalEnabled(
										`Cline wants to view source code definitions in ${path.basename(absolutePath)}/`,
									)
									this.removeLastPartialMessageIfExistsWithType("say", "tool")
									const didApprove = await askApproval("tool", completeMessage)
									if (!didApprove) {
										await this.saveCheckpoint()
										break
									}
								}
								pushToolResult(result)
								await this.saveCheckpoint()
								break
							}
						} catch (error) {
							await handleError("parsing source code definitions", error)
							await this.saveCheckpoint()
							break
						}
					}
					case "search_files": {
						const relDirPath: string | undefined = block.params.path
						const regex: string | undefined = block.params.regex
						const filePattern: string | undefined = block.params.file_pattern
						const sharedMessageProps: ClineSayTool = {
							tool: "searchFiles",
							path: getReadablePath(cwd, removeClosingTag("path", relDirPath)),
							regex: removeClosingTag("regex", regex),
							filePattern: removeClosingTag("file_pattern", filePattern),
						}
						try {
							if (block.partial) {
								const partialMessage = JSON.stringify({
									...sharedMessageProps,
									content: "",
								} satisfies ClineSayTool)
								if (this.shouldAutoApproveTool(block.name)) {
									this.removeLastPartialMessageIfExistsWithType("ask", "tool")
									await this.say("tool", partialMessage, undefined, block.partial)
								} else {
									this.removeLastPartialMessageIfExistsWithType("say", "tool")
									await this.ask("tool", partialMessage, block.partial).catch(() => {})
								}
								break
							} else {
								if (!relDirPath) {
									this.consecutiveMistakeCount++
									pushToolResult(await this.sayAndCreateMissingParamError("search_files", "path"))
									await this.saveCheckpoint()
									break
								}
								if (!regex) {
									this.consecutiveMistakeCount++
									pushToolResult(await this.sayAndCreateMissingParamError("search_files", "regex"))
									await this.saveCheckpoint()
									break
								}
								this.consecutiveMistakeCount = 0

								const absolutePath = path.resolve(cwd, relDirPath)
								const results = await regexSearchFiles(
									cwd,
									absolutePath,
									regex,
									filePattern,
									this.clineIgnoreController,
								)

								const completeMessage = JSON.stringify({
									...sharedMessageProps,
									content: results,
								} satisfies ClineSayTool)
								if (this.shouldAutoApproveTool(block.name)) {
									this.removeLastPartialMessageIfExistsWithType("ask", "tool")
									await this.say("tool", completeMessage, undefined, false)
									this.consecutiveAutoApprovedRequestsCount++
								} else {
									showNotificationForApprovalIfAutoApprovalEnabled(
										`Cline wants to search files in ${path.basename(absolutePath)}/`,
									)
									this.removeLastPartialMessageIfExistsWithType("say", "tool")
									const didApprove = await askApproval("tool", completeMessage)
									if (!didApprove) {
										await this.saveCheckpoint()
										break
									}
								}
								pushToolResult(results)
								await this.saveCheckpoint()
								break
							}
						} catch (error) {
							await handleError("searching files", error)
							await this.saveCheckpoint()
							break
						}
					}
					case "browser_action": {
						const action: BrowserAction | undefined = block.params.action as BrowserAction
						const url: string | undefined = block.params.url
						const coordinate: string | undefined = block.params.coordinate
						const text: string | undefined = block.params.text
						if (!action || !browserActions.includes(action)) {
							// checking for action to ensure it is complete and valid
							if (!block.partial) {
								// if the block is complete and we don't have a valid action this is a mistake
								this.consecutiveMistakeCount++
								pushToolResult(await this.sayAndCreateMissingParamError("browser_action", "action"))
								await this.browserSession.closeBrowser()
							}
							break
						}

						try {
							if (block.partial) {
								if (action === "launch") {
									if (this.shouldAutoApproveTool(block.name)) {
										this.removeLastPartialMessageIfExistsWithType("ask", "browser_action_launch")
										await this.say(
											"browser_action_launch",
											removeClosingTag("url", url),
											undefined,
											block.partial,
										)
									} else {
										this.removeLastPartialMessageIfExistsWithType("say", "browser_action_launch")
										await this.ask(
											"browser_action_launch",
											removeClosingTag("url", url),
											block.partial,
										).catch(() => {})
									}
								} else {
									await this.say(
										"browser_action",
										JSON.stringify({
											action: action as BrowserAction,
											coordinate: removeClosingTag("coordinate", coordinate),
											text: removeClosingTag("text", text),
										} satisfies ClineSayBrowserAction),
										undefined,
										block.partial,
									)
								}
								break
							} else {
								let browserActionResult: BrowserActionResult
								if (action === "launch") {
									if (!url) {
										this.consecutiveMistakeCount++
										pushToolResult(await this.sayAndCreateMissingParamError("browser_action", "url"))
										await this.browserSession.closeBrowser()
										await this.saveCheckpoint()
										break
									}
									this.consecutiveMistakeCount = 0

									if (this.shouldAutoApproveTool(block.name)) {
										this.removeLastPartialMessageIfExistsWithType("ask", "browser_action_launch")
										await this.say("browser_action_launch", url, undefined, false)
										this.consecutiveAutoApprovedRequestsCount++
									} else {
										showNotificationForApprovalIfAutoApprovalEnabled(
											`Cline wants to use a browser and launch ${url}`,
										)
										this.removeLastPartialMessageIfExistsWithType("say", "browser_action_launch")
										const didApprove = await askApproval("browser_action_launch", url)
										if (!didApprove) {
											await this.saveCheckpoint()
											break
										}
									}

									// NOTE: it's okay that we call this message since the partial inspect_site is finished streaming. The only scenario we have to avoid is sending messages WHILE a partial message exists at the end of the messages array. For example the api_req_finished message would interfere with the partial message, so we needed to remove that.
									// await this.say("inspect_site_result", "") // no result, starts the loading spinner waiting for result
									await this.say("browser_action_result", "") // starts loading spinner

									await this.browserSession.launchBrowser()
									browserActionResult = await this.browserSession.navigateToUrl(url)
								} else {
									if (action === "click") {
										if (!coordinate) {
											this.consecutiveMistakeCount++
											pushToolResult(
												await this.sayAndCreateMissingParamError("browser_action", "coordinate"),
											)
											await this.browserSession.closeBrowser()
											await this.saveCheckpoint()
											break // can't be within an inner switch
										}
									}
									if (action === "type") {
										if (!text) {
											this.consecutiveMistakeCount++
											pushToolResult(await this.sayAndCreateMissingParamError("browser_action", "text"))
											await this.browserSession.closeBrowser()
											await this.saveCheckpoint()
											break
										}
									}
									this.consecutiveMistakeCount = 0
									await this.say(
										"browser_action",
										JSON.stringify({
											action: action as BrowserAction,
											coordinate,
											text,
										} satisfies ClineSayBrowserAction),
										undefined,
										false,
									)
									switch (action) {
										case "click":
											browserActionResult = await this.browserSession.click(coordinate!)
											break
										case "type":
											browserActionResult = await this.browserSession.type(text!)
											break
										case "scroll_down":
											browserActionResult = await this.browserSession.scrollDown()
											break
										case "scroll_up":
											browserActionResult = await this.browserSession.scrollUp()
											break
										case "close":
											browserActionResult = await this.browserSession.closeBrowser()
											break
									}
								}

								switch (action) {
									case "launch":
									case "click":
									case "type":
									case "scroll_down":
									case "scroll_up":
										await this.say("browser_action_result", JSON.stringify(browserActionResult))
										pushToolResult(
											formatResponse.toolResult(
												`The browser action has been executed. The console logs and screenshot have been captured for your analysis.\n\nConsole logs:\n${
													browserActionResult.logs || "(No new logs)"
												}\n\n(REMEMBER: if you need to proceed to using non-\`browser_action\` tools or launch a new browser, you MUST first close this browser. For example, if after analyzing the logs and screenshot you need to edit a file, you must first close the browser before you can use the write_to_file tool.)`,
												browserActionResult.screenshot ? [browserActionResult.screenshot] : [],
											),
										)
										await this.saveCheckpoint()
										break
									case "close":
										pushToolResult(
											formatResponse.toolResult(
												`The browser has been closed. You may now proceed to using other tools.`,
											),
										)
										await this.saveCheckpoint()
										break
								}

								await this.saveCheckpoint()
								break
							}
						} catch (error) {
							await this.browserSession.closeBrowser() // if any error occurs, the browser session is terminated
							await handleError("executing browser action", error)
							await this.saveCheckpoint()
							break
						}
					}
					case "execute_command": {
						const command: string | undefined = block.params.command
						const requiresApprovalRaw: string | undefined = block.params.requires_approval
						const requiresApproval = requiresApprovalRaw?.toLowerCase() === "true"

						try {
							if (block.partial) {
								if (this.shouldAutoApproveTool(block.name)) {
									// since depending on an upcoming parameter, requiresApproval this may become an ask - we cant partially stream a say prematurely. So in this particular case we have to wait for the requiresApproval parameter to be completed before presenting it.
									// await this.say(
									// 	"command",
									// 	removeClosingTag("command", command),
									// 	undefined,
									// 	block.partial,
									// ).catch(() => {})
								} else {
									// don't need to remove last partial since we couldn't have streamed a say
									await this.ask("command", removeClosingTag("command", command), block.partial).catch(() => {})
								}
								break
							} else {
								if (!command) {
									this.consecutiveMistakeCount++
									pushToolResult(await this.sayAndCreateMissingParamError("execute_command", "command"))
									await this.saveCheckpoint()
									break
								}
								if (!requiresApprovalRaw) {
									this.consecutiveMistakeCount++
									pushToolResult(
										await this.sayAndCreateMissingParamError("execute_command", "requires_approval"),
									)
									await this.saveCheckpoint()
									break
								}
								this.consecutiveMistakeCount = 0

								const ignoredFileAttemptedToAccess = this.clineIgnoreController.validateCommand(command)
								if (ignoredFileAttemptedToAccess) {
									await this.say("clineignore_error", ignoredFileAttemptedToAccess)
									pushToolResult(
										formatResponse.toolError(formatResponse.clineIgnoreError(ignoredFileAttemptedToAccess)),
									)
									await this.saveCheckpoint()
									break
								}

								let didAutoApprove = false

								if (!requiresApproval && this.shouldAutoApproveTool(block.name)) {
									this.removeLastPartialMessageIfExistsWithType("ask", "command")
									await this.say("command", command, undefined, false)
									this.consecutiveAutoApprovedRequestsCount++
									didAutoApprove = true
								} else {
									showNotificationForApprovalIfAutoApprovalEnabled(
										`Cline wants to execute a command: ${command}`,
									)
									// this.removeLastPartialMessageIfExistsWithType("say", "command")
									const didApprove = await askApproval(
										"command",
										command +
											`${this.shouldAutoApproveTool(block.name) && requiresApproval ? COMMAND_REQ_APP_STRING : ""}`, // ugly hack until we refactor combineCommandSequences
									)
									if (!didApprove) {
										await this.saveCheckpoint()
										break
									}
								}

								let timeoutId: NodeJS.Timeout | undefined
								if (didAutoApprove && this.autoApprovalSettings.enableNotifications) {
									// if the command was auto-approved, and it's long running we need to notify the user after some time has passed without proceeding
									timeoutId = setTimeout(() => {
										showSystemNotification({
											subtitle: "Command is still running",
											message:
												"An auto-approved command has been running for 30s, and may need your attention.",
										})
									}, 30_000)
								}

								const [userRejected, result] = await this.executeCommandTool(command)
								if (timeoutId) {
									clearTimeout(timeoutId)
								}
								if (userRejected) {
									this.didRejectTool = true
								}

								// Re-populate file paths in case the command modified the workspace (vscode listeners do not trigger unless the user manually creates/deletes files)
								this.providerRef.deref()?.workspaceTracker?.populateFilePaths()

								pushToolResult(result)
								await this.saveCheckpoint()
								break
							}
						} catch (error) {
							await handleError("executing command", error)
							await this.saveCheckpoint()
							break
						}
					}
					case "use_mcp_tool": {
						const server_name: string | undefined = block.params.server_name
						const tool_name: string | undefined = block.params.tool_name
						const mcp_arguments: string | undefined = block.params.arguments
						try {
							if (block.partial) {
								const partialMessage = JSON.stringify({
									type: "use_mcp_tool",
									serverName: removeClosingTag("server_name", server_name),
									toolName: removeClosingTag("tool_name", tool_name),
									arguments: removeClosingTag("arguments", mcp_arguments),
								} satisfies ClineAskUseMcpServer)

								if (this.shouldAutoApproveTool(block.name)) {
									this.removeLastPartialMessageIfExistsWithType("ask", "use_mcp_server")
									await this.say("use_mcp_server", partialMessage, undefined, block.partial)
								} else {
									this.removeLastPartialMessageIfExistsWithType("say", "use_mcp_server")
									await this.ask("use_mcp_server", partialMessage, block.partial).catch(() => {})
								}

								break
							} else {
								if (!server_name) {
									this.consecutiveMistakeCount++
									pushToolResult(await this.sayAndCreateMissingParamError("use_mcp_tool", "server_name"))
									await this.saveCheckpoint()
									break
								}
								if (!tool_name) {
									this.consecutiveMistakeCount++
									pushToolResult(await this.sayAndCreateMissingParamError("use_mcp_tool", "tool_name"))
									await this.saveCheckpoint()
									break
								}
								// arguments are optional, but if they are provided they must be valid JSON
								// if (!mcp_arguments) {
								// 	this.consecutiveMistakeCount++
								// 	pushToolResult(await this.sayAndCreateMissingParamError("use_mcp_tool", "arguments"))
								// 	break
								// }
								let parsedArguments: Record<string, unknown> | undefined
								if (mcp_arguments) {
									try {
										parsedArguments = JSON.parse(mcp_arguments)
									} catch (error) {
										this.consecutiveMistakeCount++
										await this.say(
											"error",
											`Cline tried to use ${tool_name} with an invalid JSON argument. Retrying...`,
										)
										pushToolResult(
											formatResponse.toolError(
												formatResponse.invalidMcpToolArgumentError(server_name, tool_name),
											),
										)
										await this.saveCheckpoint()
										break
									}
								}
								this.consecutiveMistakeCount = 0
								const completeMessage = JSON.stringify({
									type: "use_mcp_tool",
									serverName: server_name,
									toolName: tool_name,
									arguments: mcp_arguments,
								} satisfies ClineAskUseMcpServer)

								const isToolAutoApproved = this.providerRef
									.deref()
									?.mcpHub?.connections?.find((conn) => conn.server.name === server_name)
									?.server.tools?.find((tool) => tool.name === tool_name)?.autoApprove

								if (this.shouldAutoApproveTool(block.name) && isToolAutoApproved) {
									this.removeLastPartialMessageIfExistsWithType("ask", "use_mcp_server")
									await this.say("use_mcp_server", completeMessage, undefined, false)
									this.consecutiveAutoApprovedRequestsCount++
								} else {
									showNotificationForApprovalIfAutoApprovalEnabled(
										`Cline wants to use ${tool_name} on ${server_name}`,
									)
									this.removeLastPartialMessageIfExistsWithType("say", "use_mcp_server")
									const didApprove = await askApproval("use_mcp_server", completeMessage)
									if (!didApprove) {
										await this.saveCheckpoint()
										break
									}
								}

								// now execute the tool
								await this.say("mcp_server_request_started") // same as browser_action_result
								const toolResult = await this.providerRef
									.deref()
									?.mcpHub?.callTool(server_name, tool_name, parsedArguments)

								// TODO: add progress indicator and ability to parse images and non-text responses
								const toolResultPretty =
									(toolResult?.isError ? "Error:\n" : "") +
										toolResult?.content
											.map((item) => {
												if (item.type === "text") {
													return item.text
												}
												if (item.type === "resource") {
													const { blob, ...rest } = item.resource
													return JSON.stringify(rest, null, 2)
												}
												return ""
											})
											.filter(Boolean)
											.join("\n\n") || "(No response)"
								await this.say("mcp_server_response", toolResultPretty)
								pushToolResult(formatResponse.toolResult(toolResultPretty))
								await this.saveCheckpoint()
								break
							}
						} catch (error) {
							await handleError("executing MCP tool", error)
							await this.saveCheckpoint()
							break
						}
					}
					case "access_mcp_resource": {
						const server_name: string | undefined = block.params.server_name
						const uri: string | undefined = block.params.uri
						try {
							if (block.partial) {
								const partialMessage = JSON.stringify({
									type: "access_mcp_resource",
									serverName: removeClosingTag("server_name", server_name),
									uri: removeClosingTag("uri", uri),
								} satisfies ClineAskUseMcpServer)

								if (this.shouldAutoApproveTool(block.name)) {
									this.removeLastPartialMessageIfExistsWithType("ask", "use_mcp_server")
									await this.say("use_mcp_server", partialMessage, undefined, block.partial)
								} else {
									this.removeLastPartialMessageIfExistsWithType("say", "use_mcp_server")
									await this.ask("use_mcp_server", partialMessage, block.partial).catch(() => {})
								}

								break
							} else {
								if (!server_name) {
									this.consecutiveMistakeCount++
									pushToolResult(await this.sayAndCreateMissingParamError("access_mcp_resource", "server_name"))
									await this.saveCheckpoint()
									break
								}
								if (!uri) {
									this.consecutiveMistakeCount++
									pushToolResult(await this.sayAndCreateMissingParamError("access_mcp_resource", "uri"))
									await this.saveCheckpoint()
									break
								}
								this.consecutiveMistakeCount = 0
								const completeMessage = JSON.stringify({
									type: "access_mcp_resource",
									serverName: server_name,
									uri,
								} satisfies ClineAskUseMcpServer)

								if (this.shouldAutoApproveTool(block.name)) {
									this.removeLastPartialMessageIfExistsWithType("ask", "use_mcp_server")
									await this.say("use_mcp_server", completeMessage, undefined, false)
									this.consecutiveAutoApprovedRequestsCount++
								} else {
									showNotificationForApprovalIfAutoApprovalEnabled(
										`Cline wants to access ${uri} on ${server_name}`,
									)
									this.removeLastPartialMessageIfExistsWithType("say", "use_mcp_server")
									const didApprove = await askApproval("use_mcp_server", completeMessage)
									if (!didApprove) {
										await this.saveCheckpoint()
										break
									}
								}

								// now execute the tool
								await this.say("mcp_server_request_started")
								const resourceResult = await this.providerRef.deref()?.mcpHub?.readResource(server_name, uri)
								const resourceResultPretty =
									resourceResult?.contents
										.map((item) => {
											if (item.text) {
												return item.text
											}
											return ""
										})
										.filter(Boolean)
										.join("\n\n") || "(Empty response)"
								await this.say("mcp_server_response", resourceResultPretty)
								pushToolResult(formatResponse.toolResult(resourceResultPretty))
								await this.saveCheckpoint()
								break
							}
						} catch (error) {
							await handleError("accessing MCP resource", error)
							await this.saveCheckpoint()
							break
						}
					}
					case "ask_followup_question": {
						const question: string | undefined = block.params.question
						try {
							if (block.partial) {
								await this.ask("followup", removeClosingTag("question", question), block.partial).catch(() => {})
								break
							} else {
								if (!question) {
									this.consecutiveMistakeCount++
									pushToolResult(await this.sayAndCreateMissingParamError("ask_followup_question", "question"))
									await this.saveCheckpoint()
									break
								}
								this.consecutiveMistakeCount = 0

								if (this.autoApprovalSettings.enabled && this.autoApprovalSettings.enableNotifications) {
									showSystemNotification({
										subtitle: "Cline has a question...",
										message: question.replace(/\n/g, " "),
									})
								}

								const { text, images } = await this.ask("followup", question, false)
								await this.say("user_feedback", text ?? "", images)
								pushToolResult(formatResponse.toolResult(`<answer>\n${text}\n</answer>`, images))
								await this.saveCheckpoint()
								break
							}
						} catch (error) {
							await handleError("asking question", error)
							await this.saveCheckpoint()
							break
						}
					}
					case "plan_mode_response": {
						const response: string | undefined = block.params.response
						try {
							if (block.partial) {
								await this.ask("plan_mode_response", removeClosingTag("response", response), block.partial).catch(
									() => {},
								)
								break
							} else {
								if (!response) {
									this.consecutiveMistakeCount++
									pushToolResult(await this.sayAndCreateMissingParamError("plan_mode_response", "response"))
									// await this.saveCheckpoint()
									break
								}
								this.consecutiveMistakeCount = 0

								// if (this.autoApprovalSettings.enabled && this.autoApprovalSettings.enableNotifications) {
								// 	showSystemNotification({
								// 		subtitle: "Cline has a response...",
								// 		message: response.replace(/\n/g, " "),
								// 	})
								// }

								this.isAwaitingPlanResponse = true
								const { text, images } = await this.ask("plan_mode_response", response, false)
								this.isAwaitingPlanResponse = false

								if (this.didRespondToPlanAskBySwitchingMode) {
									// await this.say("user_feedback", text ?? "", images)
									pushToolResult(
										formatResponse.toolResult(
											`[The user has switched to ACT MODE, so you may now proceed with the task.]`,
											images,
										),
									)
								} else {
									await this.say("user_feedback", text ?? "", images)
									pushToolResult(formatResponse.toolResult(`<user_message>\n${text}\n</user_message>`, images))
								}

								// await this.saveCheckpoint()
								break
							}
						} catch (error) {
							await handleError("responding to inquiry", error)
							// await this.saveCheckpoint()
							break
						}
					}
					case "attempt_completion": {
						/*
						this.consecutiveMistakeCount = 0
						let resultToSend = result
						if (command) {
							await this.say("completion_result", resultToSend)
							// TODO: currently we don't handle if this command fails, it could be useful to let cline know and retry
							const [didUserReject, commandResult] = await this.executeCommand(command, true)
							// if we received non-empty string, the command was rejected or failed
							if (commandResult) {
								return [didUserReject, commandResult]
							}
							resultToSend = ""
						}
						const { response, text, images } = await this.ask("completion_result", resultToSend) // this prompts webview to show 'new task' button, and enable text input (which would be the 'text' here)
						if (response === "yesButtonClicked") {
							return [false, ""] // signals to recursive loop to stop (for now this never happens since yesButtonClicked will trigger a new task)
						}
						await this.say("user_feedback", text ?? "", images)
						return [
						*/
						const result: string | undefined = block.params.result
						const command: string | undefined = block.params.command

						const addNewChangesFlagToLastCompletionResultMessage = async () => {
							// Add newchanges flag if there are new changes to the workspace

							const hasNewChanges = await this.doesLatestTaskCompletionHaveNewChanges()
							const lastCompletionResultMessage = findLast(this.clineMessages, (m) => m.say === "completion_result")
							if (
								lastCompletionResultMessage &&
								hasNewChanges &&
								!lastCompletionResultMessage.text?.endsWith(COMPLETION_RESULT_CHANGES_FLAG)
							) {
								lastCompletionResultMessage.text += COMPLETION_RESULT_CHANGES_FLAG
							}
							await this.saveClineMessages()
						}

						try {
							const lastMessage = this.clineMessages.at(-1)
							if (block.partial) {
								if (command) {
									// the attempt_completion text is done, now we're getting command
									// remove the previous partial attempt_completion ask, replace with say, post state to webview, then stream command

									// const secondLastMessage = this.clineMessages.at(-2)
									// NOTE: we do not want to auto approve a command run as part of the attempt_completion tool
									if (lastMessage && lastMessage.ask === "command") {
										// update command
										await this.ask("command", removeClosingTag("command", command), block.partial).catch(
											() => {},
										)
									} else {
										// last message is completion_result
										// we have command string, which means we have the result as well, so finish it (doesnt have to exist yet)
										await this.say("completion_result", removeClosingTag("result", result), undefined, false)
										await this.saveCheckpoint()
										await addNewChangesFlagToLastCompletionResultMessage()
										await this.ask("command", removeClosingTag("command", command), block.partial).catch(
											() => {},
										)
									}
								} else {
									// no command, still outputting partial result
									await this.say(
										"completion_result",
										removeClosingTag("result", result),
										undefined,
										block.partial,
									)
								}
								break
							} else {
								if (!result) {
									this.consecutiveMistakeCount++
									pushToolResult(await this.sayAndCreateMissingParamError("attempt_completion", "result"))
									await this.saveCheckpoint()
									break
								}
								this.consecutiveMistakeCount = 0

								if (this.autoApprovalSettings.enabled && this.autoApprovalSettings.enableNotifications) {
									showSystemNotification({
										subtitle: "Task Completed",
										message: result.replace(/\n/g, " "),
									})
								}

								let commandResult: ToolResponse | undefined
								if (command) {
									if (lastMessage && lastMessage.ask !== "command") {
										// havent sent a command message yet so first send completion_result then command
										await this.say("completion_result", result, undefined, false)
										await this.saveCheckpoint()
										await addNewChangesFlagToLastCompletionResultMessage()
									} else {
										// we already sent a command message, meaning the complete completion message has also been sent
										await this.saveCheckpoint()
									}

									// complete command message
									const didApprove = await askApproval("command", command)
									if (!didApprove) {
										await this.saveCheckpoint()
										break
									}
									const [userRejected, execCommandResult] = await this.executeCommandTool(command!)
									if (userRejected) {
										this.didRejectTool = true
										pushToolResult(execCommandResult)
										await this.saveCheckpoint()
										break
									}
									// user didn't reject, but the command may have output
									commandResult = execCommandResult
								} else {
									await this.say("completion_result", result, undefined, false)
									await this.saveCheckpoint()
									await addNewChangesFlagToLastCompletionResultMessage()
								}

								// we already sent completion_result says, an empty string asks relinquishes control over button and field
								const { response, text, images } = await this.ask("completion_result", "", false)
								if (response === "yesButtonClicked") {
									pushToolResult("") // signals to recursive loop to stop (for now this never happens since yesButtonClicked will trigger a new task)
									break
								}
								await this.say("user_feedback", text ?? "", images)

								const toolResults: (Anthropic.TextBlockParam | Anthropic.ImageBlockParam)[] = []
								if (commandResult) {
									if (typeof commandResult === "string") {
										toolResults.push({
											type: "text",
											text: commandResult,
										})
									} else if (Array.isArray(commandResult)) {
										toolResults.push(...commandResult)
									}
								}
								toolResults.push({
									type: "text",
									text: `The user has provided feedback on the results. Consider their input to continue the task, and then attempt completion again.\n<feedback>\n${text}\n</feedback>`,
								})
								toolResults.push(...formatResponse.imageBlocks(images))
								this.userMessageContent.push({
									type: "text",
									text: `${toolDescription()} Result:`,
								})
								this.userMessageContent.push(...toolResults)

								// await this.saveCheckpoint()
								break
							}
						} catch (error) {
							await handleError("attempting completion", error)
							await this.saveCheckpoint()
							break
						}
					}
				}
				break
		}

		/*
		Seeing out of bounds is fine, it means that the next too call is being built up and ready to add to assistantMessageContent to present. 
		When you see the UI inactive during this, it means that a tool is breaking without presenting any UI. For example the write_to_file tool was breaking when relpath was undefined, and for invalid relpath it never presented UI.
		*/
		this.presentAssistantMessageLocked = false // this needs to be placed here, if not then calling this.presentAssistantMessage below would fail (sometimes) since it's locked
		// NOTE: when tool is rejected, iterator stream is interrupted and it waits for userMessageContentReady to be true. Future calls to present will skip execution since didRejectTool and iterate until contentIndex is set to message length and it sets userMessageContentReady to true itself (instead of preemptively doing it in iterator)
		if (!block.partial || this.didRejectTool || this.didAlreadyUseTool) {
			// block is finished streaming and executing
			if (this.currentStreamingContentIndex === this.assistantMessageContent.length - 1) {
				// its okay that we increment if !didCompleteReadingStream, it'll just return bc out of bounds and as streaming continues it will call presentAssistantMessage if a new block is ready. if streaming is finished then we set userMessageContentReady to true when out of bounds. This gracefully allows the stream to continue on and all potential content blocks be presented.
				// last block is complete and it is finished executing
				this.userMessageContentReady = true // will allow pwaitfor to continue
			}

			// call next block if it exists (if not then read stream will call it when its ready)
			this.currentStreamingContentIndex++ // need to increment regardless, so when read stream calls this function again it will be streaming the next block

			if (this.currentStreamingContentIndex < this.assistantMessageContent.length) {
				// there are already more content blocks to stream, so we'll call this function ourselves
				// await this.presentAssistantContent()

				this.presentAssistantMessage()
				return
			}
		}
		// block is partial, but the read stream may have finished
		if (this.presentAssistantMessageHasPendingUpdates) {
			this.presentAssistantMessage()
		}
	}

	async recursivelyMakeClineRequests(
		userContent: UserContent,
		includeFileDetails: boolean = false,
		isNewTask: boolean = false,
	): Promise<boolean> {
		if (this.abort) {
			throw new Error("Cline instance aborted")
		}

		if (this.consecutiveMistakeCount >= 3) {
			if (this.autoApprovalSettings.enabled && this.autoApprovalSettings.enableNotifications) {
				showSystemNotification({
					subtitle: "Error",
					message: "Cline is having trouble. Would you like to continue the task?",
				})
			}
			const { response, text, images } = await this.ask(
				"mistake_limit_reached",
				this.api.getModel().id.includes("claude")
					? `This may indicate a failure in his thought process or inability to use a tool properly, which can be mitigated with some user guidance (e.g. "Try breaking down the task into smaller steps").`
					: "Cline uses complex prompts and iterative task execution that may be challenging for less capable models. For best results, it's recommended to use Claude 3.5 Sonnet for its advanced agentic coding capabilities.",
			)
			if (response === "messageResponse") {
				userContent.push(
					...[
						{
							type: "text",
							text: formatResponse.tooManyMistakes(text),
						} as Anthropic.Messages.TextBlockParam,
						...formatResponse.imageBlocks(images),
					],
				)
			}
			this.consecutiveMistakeCount = 0
		}

		if (
			this.autoApprovalSettings.enabled &&
			this.consecutiveAutoApprovedRequestsCount >= this.autoApprovalSettings.maxRequests
		) {
			if (this.autoApprovalSettings.enableNotifications) {
				showSystemNotification({
					subtitle: "Max Requests Reached",
					message: `Cline has auto-approved ${this.autoApprovalSettings.maxRequests.toString()} API requests.`,
				})
			}
			await this.ask(
				"auto_approval_max_req_reached",
				`Cline has auto-approved ${this.autoApprovalSettings.maxRequests.toString()} API requests. Would you like to reset the count and proceed with the task?`,
			)
			// if we get past the promise it means the user approved and did not start a new task
			this.consecutiveAutoApprovedRequestsCount = 0
		}

		// get previous api req's index to check token usage and determine if we need to truncate conversation history
		const previousApiReqIndex = findLastIndex(this.clineMessages, (m) => m.say === "api_req_started")

		// getting verbose details is an expensive operation, it uses globby to top-down build file structure of project which for large projects can take a few seconds
		// for the best UX we show a placeholder api_req_started message with a loading spinner as this happens
		await this.say(
			"api_req_started",
			JSON.stringify({
				request: userContent.map((block) => formatContentBlockToMarkdown(block)).join("\n\n") + "\n\nLoading...",
			}),
		)

		// use this opportunity to initialize the checkpoint tracker (can be expensive to initialize in the constructor)
		// FIXME: right now we're letting users init checkpoints for old tasks, but this could be a problem if opening a task in the wrong workspace
		// isNewTask &&
		if (!this.checkpointTracker) {
			try {
				this.checkpointTracker = await CheckpointTracker.create(this.taskId, this.providerRef.deref())
				this.checkpointTrackerErrorMessage = undefined
			} catch (error) {
				const errorMessage = error instanceof Error ? error.message : "Unknown error"
				console.error("Failed to initialize checkpoint tracker:", errorMessage)
				this.checkpointTrackerErrorMessage = errorMessage // will be displayed right away since we saveClineMessages next which posts state to webview
			}
		}

		const [parsedUserContent, environmentDetails] = await this.loadContext(userContent, includeFileDetails)
		userContent = parsedUserContent
		// add environment details as its own text block, separate from tool results
		userContent.push({ type: "text", text: environmentDetails })

		await this.addToApiConversationHistory({
			role: "user",
			content: userContent,
		})

		// since we sent off a placeholder api_req_started message to update the webview while waiting to actually start the API request (to load potential details for example), we need to update the text of that message
		const lastApiReqIndex = findLastIndex(this.clineMessages, (m) => m.say === "api_req_started")
		this.clineMessages[lastApiReqIndex].text = JSON.stringify({
			request: userContent.map((block) => formatContentBlockToMarkdown(block)).join("\n\n"),
		} satisfies ClineApiReqInfo)
		await this.saveClineMessages()
		await this.providerRef.deref()?.postStateToWebview()

		try {
			let cacheWriteTokens = 0
			let cacheReadTokens = 0
			let inputTokens = 0
			let outputTokens = 0
			let totalCost: number | undefined

			// update api_req_started. we can't use api_req_finished anymore since it's a unique case where it could come after a streaming message (ie in the middle of being updated or executed)
			// fortunately api_req_finished was always parsed out for the gui anyways, so it remains solely for legacy purposes to keep track of prices in tasks from history
			// (it's worth removing a few months from now)
			const updateApiReqMsg = (cancelReason?: ClineApiReqCancelReason, streamingFailedMessage?: string) => {
				this.clineMessages[lastApiReqIndex].text = JSON.stringify({
					...JSON.parse(this.clineMessages[lastApiReqIndex].text || "{}"),
					tokensIn: inputTokens,
					tokensOut: outputTokens,
					cacheWrites: cacheWriteTokens,
					cacheReads: cacheReadTokens,
					cost:
						totalCost ??
						calculateApiCost(this.api.getModel().info, inputTokens, outputTokens, cacheWriteTokens, cacheReadTokens),
					cancelReason,
					streamingFailedMessage,
				} satisfies ClineApiReqInfo)
			}

			const abortStream = async (cancelReason: ClineApiReqCancelReason, streamingFailedMessage?: string) => {
				if (this.diffViewProvider.isEditing) {
					await this.diffViewProvider.revertChanges() // closes diff view
				}

				// if last message is a partial we need to update and save it
				const lastMessage = this.clineMessages.at(-1)
				if (lastMessage && lastMessage.partial) {
					// lastMessage.ts = Date.now() DO NOT update ts since it is used as a key for virtuoso list
					lastMessage.partial = false
					// instead of streaming partialMessage events, we do a save and post like normal to persist to disk
					console.log("updating partial message", lastMessage)
					// await this.saveClineMessages()
				}

				// Let assistant know their response was interrupted for when task is resumed
				await this.addToApiConversationHistory({
					role: "assistant",
					content: [
						{
							type: "text",
							text:
								assistantMessage +
								`\n\n[${
									cancelReason === "streaming_failed"
										? "Response interrupted by API Error"
										: "Response interrupted by user"
								}]`,
						},
					],
				})

				// update api_req_started to have cancelled and cost, so that we can display the cost of the partial stream
				updateApiReqMsg(cancelReason, streamingFailedMessage)
				await this.saveClineMessages()

				// signals to provider that it can retrieve the saved messages from disk, as abortTask can not be awaited on in nature
				this.didFinishAbortingStream = true
			}

			// reset streaming state
			this.currentStreamingContentIndex = 0
			this.assistantMessageContent = []
			this.didCompleteReadingStream = false
			this.userMessageContent = []
			this.userMessageContentReady = false
			this.didRejectTool = false
			this.didAlreadyUseTool = false
			this.presentAssistantMessageLocked = false
			this.presentAssistantMessageHasPendingUpdates = false
			this.didAutomaticallyRetryFailedApiRequest = false
			await this.diffViewProvider.reset()

			const stream = this.attemptApiRequest(previousApiReqIndex) // yields only if the first chunk is successful, otherwise will allow the user to retry the request (most likely due to rate limit error, which gets thrown on the first chunk)
			let assistantMessage = ""
			let reasoningMessage = ""
			this.isStreaming = true
			try {
				for await (const chunk of stream) {
					if (!chunk) {
						// Sometimes chunk is undefined, no idea that can cause it, but this workaround seems to fix it
						continue
					}
					switch (chunk.type) {
						case "usage":
							inputTokens += chunk.inputTokens
							outputTokens += chunk.outputTokens
							cacheWriteTokens += chunk.cacheWriteTokens ?? 0
							cacheReadTokens += chunk.cacheReadTokens ?? 0
							totalCost = chunk.totalCost
							break
						case "reasoning":
							// reasoning will always come before assistant message
							reasoningMessage += chunk.reasoning
							await this.say("reasoning", reasoningMessage, undefined, true)
							break
						case "text":
							if (reasoningMessage && assistantMessage.length === 0) {
								// complete reasoning message
								await this.say("reasoning", reasoningMessage, undefined, false)
							}
							assistantMessage += chunk.text
							// parse raw assistant message into content blocks
							const prevLength = this.assistantMessageContent.length
							this.assistantMessageContent = parseAssistantMessage(assistantMessage)
							if (this.assistantMessageContent.length > prevLength) {
								this.userMessageContentReady = false // new content we need to present, reset to false in case previous content set this to true
							}
							// present content to user
							this.presentAssistantMessage()
							break
					}

					if (this.abort) {
						console.log("aborting stream...")
						if (!this.abandoned) {
							// only need to gracefully abort if this instance isn't abandoned (sometimes openrouter stream hangs, in which case this would affect future instances of cline)
							await abortStream("user_cancelled")
						}
						break // aborts the stream
					}

					if (this.didRejectTool) {
						// userContent has a tool rejection, so interrupt the assistant's response to present the user's feedback
						assistantMessage += "\n\n[Response interrupted by user feedback]"
						// this.userMessageContentReady = true // instead of setting this premptively, we allow the present iterator to finish and set userMessageContentReady when its ready
						break
					}

					// PREV: we need to let the request finish for openrouter to get generation details
					// UPDATE: it's better UX to interrupt the request at the cost of the api cost not being retrieved
					if (this.didAlreadyUseTool) {
						assistantMessage +=
							"\n\n[Response interrupted by a tool use result. Only one tool may be used at a time and should be placed at the end of the message.]"
						break
					}
				}
			} catch (error) {
				// abandoned happens when extension is no longer waiting for the cline instance to finish aborting (error is thrown here when any function in the for loop throws due to this.abort)
				if (!this.abandoned) {
					this.abortTask() // if the stream failed, there's various states the task could be in (i.e. could have streamed some tools the user may have executed), so we just resort to replicating a cancel task
					const errorMessage = this.formatErrorWithStatusCode(error)

					await abortStream("streaming_failed", errorMessage)
					const history = await this.providerRef.deref()?.getTaskWithId(this.taskId)
					if (history) {
						await this.providerRef.deref()?.initClineWithHistoryItem(history.historyItem)
						// await this.providerRef.deref()?.postStateToWebview()
					}
				}
			} finally {
				this.isStreaming = false
			}

			// need to call here in case the stream was aborted
			if (this.abort) {
				throw new Error("Cline instance aborted")
			}

			this.didCompleteReadingStream = true

			// set any blocks to be complete to allow presentAssistantMessage to finish and set userMessageContentReady to true
			// (could be a text block that had no subsequent tool uses, or a text block at the very end, or an invalid tool use, etc. whatever the case, presentAssistantMessage relies on these blocks either to be completed or the user to reject a block in order to proceed and eventually set userMessageContentReady to true)
			const partialBlocks = this.assistantMessageContent.filter((block) => block.partial)
			partialBlocks.forEach((block) => {
				block.partial = false
			})
			// this.assistantMessageContent.forEach((e) => (e.partial = false)) // cant just do this bc a tool could be in the middle of executing ()
			if (partialBlocks.length > 0) {
				this.presentAssistantMessage() // if there is content to update then it will complete and update this.userMessageContentReady to true, which we pwaitfor before making the next request. all this is really doing is presenting the last partial message that we just set to complete
			}

			updateApiReqMsg()
			await this.saveClineMessages()
			await this.providerRef.deref()?.postStateToWebview()

			// now add to apiconversationhistory
			// need to save assistant responses to file before proceeding to tool use since user can exit at any moment and we wouldn't be able to save the assistant's response
			let didEndLoop = false
			if (assistantMessage.length > 0) {
				await this.addToApiConversationHistory({
					role: "assistant",
					content: [{ type: "text", text: assistantMessage }],
				})

				// NOTE: this comment is here for future reference - this was a workaround for userMessageContent not getting set to true. It was due to it not recursively calling for partial blocks when didRejectTool, so it would get stuck waiting for a partial block to complete before it could continue.
				// in case the content blocks finished
				// it may be the api stream finished after the last parsed content block was executed, so  we are able to detect out of bounds and set userMessageContentReady to true (note you should not call presentAssistantMessage since if the last block is completed it will be presented again)
				// const completeBlocks = this.assistantMessageContent.filter((block) => !block.partial) // if there are any partial blocks after the stream ended we can consider them invalid
				// if (this.currentStreamingContentIndex >= completeBlocks.length) {
				// 	this.userMessageContentReady = true
				// }

				await pWaitFor(() => this.userMessageContentReady)

				// if the model did not tool use, then we need to tell it to either use a tool or attempt_completion
				const didToolUse = this.assistantMessageContent.some((block) => block.type === "tool_use")

				if (!didToolUse) {
					// normal request where tool use is required
					this.userMessageContent.push({
						type: "text",
						text: formatResponse.noToolsUsed(),
					})
					this.consecutiveMistakeCount++
				}

				const recDidEndLoop = await this.recursivelyMakeClineRequests(this.userMessageContent)
				didEndLoop = recDidEndLoop
			} else {
				// if there's no assistant_responses, that means we got no text or tool_use content blocks from API which we should assume is an error
				await this.say(
					"error",
					"Unexpected API Response: The language model did not provide any assistant messages. This may indicate an issue with the API or the model's output.",
				)
				await this.addToApiConversationHistory({
					role: "assistant",
					content: [
						{
							type: "text",
							text: "Failure: I did not provide a response.",
						},
					],
				})
			}

			return didEndLoop // will always be false for now
		} catch (error) {
			// this should never happen since the only thing that can throw an error is the attemptApiRequest, which is wrapped in a try catch that sends an ask where if noButtonClicked, will clear current task and destroy this instance. However to avoid unhandled promise rejection, we will end this loop which will end execution of this instance (see startTask)
			return true // needs to be true so parent loop knows to end task
		}
	}

	async loadContext(userContent: UserContent, includeFileDetails: boolean = false) {
		return await Promise.all([
			// This is a temporary solution to dynamically load context mentions from tool results. It checks for the presence of tags that indicate that the tool was rejected and feedback was provided (see formatToolDeniedFeedback, attemptCompletion, executeCommand, and consecutiveMistakeCount >= 3) or "<answer>" (see askFollowupQuestion), we place all user generated content in these tags so they can effectively be used as markers for when we should parse mentions). However if we allow multiple tools responses in the future, we will need to parse mentions specifically within the user content tags.
			// (Note: this caused the @/ import alias bug where file contents were being parsed as well, since v2 converted tool results to text blocks)
			Promise.all(
				userContent.map(async (block) => {
					if (block.type === "text") {
						// We need to ensure any user generated content is wrapped in one of these tags so that we know to parse mentions
						// FIXME: Only parse text in between these tags instead of the entire text block which may contain other tool results. This is part of a larger issue where we shouldn't be using regex to parse mentions in the first place (ie for cases where file paths have spaces)
						if (
							block.text.includes("<feedback>") ||
							block.text.includes("<answer>") ||
							block.text.includes("<task>") ||
							block.text.includes("<user_message>")
						) {
							return {
								...block,
								text: await parseMentions(block.text, cwd, this.urlContentFetcher),
							}
						}
					}
					return block
				}),
			),
			this.getEnvironmentDetails(includeFileDetails),
		])
	}

	async getEnvironmentDetails(includeFileDetails: boolean = false) {
		let details = ""

		// It could be useful for cline to know if the user went from one or no file to another between messages, so we always include this context
		details += "\n\n# VSCode Visible Files"
		const visibleFilePaths = vscode.window.visibleTextEditors
			?.map((editor) => editor.document?.uri?.fsPath)
			.filter(Boolean)
			.map((absolutePath) => path.relative(cwd, absolutePath))

		// Filter paths through clineIgnoreController
		const allowedVisibleFiles = this.clineIgnoreController
			.filterPaths(visibleFilePaths)
			.map((p) => p.toPosix())
			.join("\n")

		if (allowedVisibleFiles) {
			details += `\n${allowedVisibleFiles}`
		} else {
			details += "\n(No visible files)"
		}

		details += "\n\n# VSCode Open Tabs"
		const openTabPaths = vscode.window.tabGroups.all
			.flatMap((group) => group.tabs)
			.map((tab) => (tab.input as vscode.TabInputText)?.uri?.fsPath)
			.filter(Boolean)
			.map((absolutePath) => path.relative(cwd, absolutePath))

		// Filter paths through clineIgnoreController
		const allowedOpenTabs = this.clineIgnoreController
			.filterPaths(openTabPaths)
			.map((p) => p.toPosix())
			.join("\n")

		if (allowedOpenTabs) {
			details += `\n${allowedOpenTabs}`
		} else {
			details += "\n(No open tabs)"
		}

		const busyTerminals = this.terminalManager.getTerminals(true)
		const inactiveTerminals = this.terminalManager.getTerminals(false)
		// const allTerminals = [...busyTerminals, ...inactiveTerminals]

		if (busyTerminals.length > 0 && this.didEditFile) {
			//  || this.didEditFile
			await delay(300) // delay after saving file to let terminals catch up
		}

		// let terminalWasBusy = false
		if (busyTerminals.length > 0) {
			// wait for terminals to cool down
			// terminalWasBusy = allTerminals.some((t) => this.terminalManager.isProcessHot(t.id))
			await pWaitFor(() => busyTerminals.every((t) => !this.terminalManager.isProcessHot(t.id)), {
				interval: 100,
				timeout: 15_000,
			}).catch(() => {})
		}

		// we want to get diagnostics AFTER terminal cools down for a few reasons: terminal could be scaffolding a project, dev servers (compilers like webpack) will first re-compile and then send diagnostics, etc
		/*
		let diagnosticsDetails = ""
		const diagnostics = await this.diagnosticsMonitor.getCurrentDiagnostics(this.didEditFile || terminalWasBusy) // if cline ran a command (ie npm install) or edited the workspace then wait a bit for updated diagnostics
		for (const [uri, fileDiagnostics] of diagnostics) {
			const problems = fileDiagnostics.filter((d) => d.severity === vscode.DiagnosticSeverity.Error)
			if (problems.length > 0) {
				diagnosticsDetails += `\n## ${path.relative(cwd, uri.fsPath)}`
				for (const diagnostic of problems) {
					// let severity = diagnostic.severity === vscode.DiagnosticSeverity.Error ? "Error" : "Warning"
					const line = diagnostic.range.start.line + 1 // VSCode lines are 0-indexed
					const source = diagnostic.source ? `[${diagnostic.source}] ` : ""
					diagnosticsDetails += `\n- ${source}Line ${line}: ${diagnostic.message}`
				}
			}
		}
		*/
		this.didEditFile = false // reset, this lets us know when to wait for saved files to update terminals

		// waiting for updated diagnostics lets terminal output be the most up-to-date possible
		let terminalDetails = ""
		if (busyTerminals.length > 0) {
			// terminals are cool, let's retrieve their output
			terminalDetails += "\n\n# Actively Running Terminals"
			for (const busyTerminal of busyTerminals) {
				terminalDetails += `\n## Original command: \`${busyTerminal.lastCommand}\``
				const newOutput = this.terminalManager.getUnretrievedOutput(busyTerminal.id)
				if (newOutput) {
					terminalDetails += `\n### New Output\n${newOutput}`
				} else {
					// details += `\n(Still running, no new output)` // don't want to show this right after running the command
				}
			}
		}
		// only show inactive terminals if there's output to show
		if (inactiveTerminals.length > 0) {
			const inactiveTerminalOutputs = new Map<number, string>()
			for (const inactiveTerminal of inactiveTerminals) {
				const newOutput = this.terminalManager.getUnretrievedOutput(inactiveTerminal.id)
				if (newOutput) {
					inactiveTerminalOutputs.set(inactiveTerminal.id, newOutput)
				}
			}
			if (inactiveTerminalOutputs.size > 0) {
				terminalDetails += "\n\n# Inactive Terminals"
				for (const [terminalId, newOutput] of inactiveTerminalOutputs) {
					const inactiveTerminal = inactiveTerminals.find((t) => t.id === terminalId)
					if (inactiveTerminal) {
						terminalDetails += `\n## ${inactiveTerminal.lastCommand}`
						terminalDetails += `\n### New Output\n${newOutput}`
					}
				}
			}
		}

		// details += "\n\n# VSCode Workspace Errors"
		// if (diagnosticsDetails) {
		// 	details += diagnosticsDetails
		// } else {
		// 	details += "\n(No errors detected)"
		// }

		if (terminalDetails) {
			details += terminalDetails
		}

		// Add current time information with timezone
		const now = new Date()
		const formatter = new Intl.DateTimeFormat(undefined, {
			year: "numeric",
			month: "numeric",
			day: "numeric",
			hour: "numeric",
			minute: "numeric",
			second: "numeric",
			hour12: true,
		})
		const timeZone = formatter.resolvedOptions().timeZone
		const timeZoneOffset = -now.getTimezoneOffset() / 60 // Convert to hours and invert sign to match conventional notation
		const timeZoneOffsetStr = `${timeZoneOffset >= 0 ? "+" : ""}${timeZoneOffset}:00`
		details += `\n\n# Current Time\n${formatter.format(now)} (${timeZone}, UTC${timeZoneOffsetStr})`

		if (includeFileDetails) {
			details += `\n\n# Current Working Directory (${cwd.toPosix()}) Files\n`
			const isDesktop = arePathsEqual(cwd, path.join(os.homedir(), "Desktop"))
			if (isDesktop) {
				// don't want to immediately access desktop since it would show permission popup
				details += "(Desktop files not shown automatically. Use list_files to explore if needed.)"
			} else {
				const [files, didHitLimit] = await listFiles(cwd, true, 200)
				const result = formatResponse.formatFilesList(cwd, files, didHitLimit, this.clineIgnoreController)
				details += result
			}
		}

		details += "\n\n# Current Mode"
		if (this.chatSettings.mode === "plan") {
			details += "\nPLAN MODE"
			details +=
				"\nIn this mode you should focus on information gathering, asking questions, and architecting a solution. Once you have a plan, use the plan_mode_response tool to engage in a conversational back and forth with the user. Do not use the plan_mode_response tool until you've gathered all the information you need e.g. with read_file or ask_followup_question."
			details +=
				'\n(Remember: If it seems the user wants you to use tools only available in Act Mode, you should ask the user to "toggle to Act mode" (use those words) - they will have to manually do this themselves with the Plan/Act toggle button below. You do not have the ability to switch to Act Mode yourself, and must wait for the user to do it themselves once they are satisfied with the plan.)'
		} else {
			details += "\nACT MODE"
		}

		return `<environment_details>\n${details.trim()}\n</environment_details>`
	}
}<|MERGE_RESOLUTION|>--- conflicted
+++ resolved
@@ -1244,11 +1244,7 @@
 		const clineIgnoreContent = this.clineIgnoreController.clineIgnoreContent
 		let clineIgnoreInstructions: string | undefined
 		if (clineIgnoreContent) {
-<<<<<<< HEAD
-			clineIgnoreInstructions = `# .clineignore\n\nThe following is provided by a root-level .clineignore file where the user has specified files and directories that should not be accessed. When using list_files, you'll notice a ${LOCK_TEXT_SYMBOL} next to files that are blocked. Attempting to access the file's contents e.g. through read_file will result in an error.\n\n${clineIgnoreContent}`
-=======
 			clineIgnoreInstructions = `# .clineignore\n\n(The following is provided by a root-level .clineignore file where the user has specified files and directories that should not be accessed. When using list_files, you'll notice a ${LOCK_TEXT_SYMBOL} next to files that are blocked. Attempting to access the file's contents e.g. through read_file will result in an error.)\n\n${clineIgnoreContent}\n.clineignore`
->>>>>>> 02e45fed
 		}
 
 		if (settingsCustomInstructions || clineRulesFileInstructions) {
