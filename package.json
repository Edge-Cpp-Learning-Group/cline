{
	"name": "edgeaicoder",
	"displayName": "EdgeAICoder",
	"description": "Autonomous coding agent right in your IDE, capable of creating/editing files, running commands, using the browser, and more with your permission every step of the way.",
<<<<<<< HEAD
	"version": "1.0.0",
	"icon": "assets/icons/icon_edge.png",
=======
	"version": "3.4.9",
	"icon": "assets/icons/icon.png",
>>>>>>> e14fd787
	"galleryBanner": {
		"color": "#617A91",
		"theme": "dark"
	},
	"engines": {
		"vscode": "^1.84.0"
	},
	"author": {
		"name": "Microsoft Inc."
	},
	"license": "Apache-2.0",
	"publisher": "edge",
	"repository": {
		"type": "git",
		"url": "https://github.com/Edge-Cpp-Learning-Group/cline"
	},
	"homepage": "https://github.com/Edge-Cpp-Learning-Group/cline",
	"categories": [
		"AI",
		"Chat",
		"Programming Languages",
		"Education",
		"Snippets",
		"Testing"
	],
	"keywords": [
		"cline",
		"claude",
		"dev",
		"mcp",
		"openrouter",
		"coding",
		"agent",
		"autonomous",
		"chatgpt",
		"sonnet",
		"ai",
		"llama"
	],
	"activationEvents": [],
	"main": "./dist/extension.js",
	"contributes": {
		"viewsContainers": {
			"activitybar": [
				{
					"id": "edgeaicoder-ActivityBar",
					"title": "EdgeAICoder",
					"icon": "assets/icons/icon_edge.png"
				}
			]
		},
		"views": {
			"edgeaicoder-ActivityBar": [
				{
					"type": "webview",
					"id": "edgeaicoder.SidebarProvider",
					"name": ""
				}
			]
		},
		"commands": [
			{
				"command": "edgeaicoder.plusButtonClicked",
				"title": "New Task",
				"icon": "$(add)"
			},
			{
				"command": "edgeaicoder.mcpButtonClicked",
				"title": "MCP Servers",
				"icon": "$(extensions)"
			},
			{
				"command": "edgeaicoder.historyButtonClicked",
				"title": "History",
				"icon": "$(history)"
			},
			{
				"command": "edgeaicoder.popoutButtonClicked",
				"title": "Open in Editor",
				"icon": "$(link-external)"
			},
			{
				"command": "edgeaicoder.settingsButtonClicked",
				"title": "Settings",
				"icon": "$(settings-gear)"
			},
			{
				"command": "edgeaicoder.openInNewTab",
				"title": "Open In New Tab",
				"category": "EdgeAICoder"
			}
		],
		"menus": {
			"view/title": [
				{
					"command": "edgeaicoder.plusButtonClicked",
					"group": "navigation@1",
					"when": "view == edgeaicoder.SidebarProvider"
				},
				{
					"command": "edgeaicoder.mcpButtonClicked",
					"group": "navigation@2",
					"when": "view == edgeaicoder.SidebarProvider"
				},
				{
					"command": "edgeaicoder.historyButtonClicked",
					"group": "navigation@3",
					"when": "view == edgeaicoder.SidebarProvider"
				},
				{
					"command": "edgeaicoder.popoutButtonClicked",
					"group": "navigation@4",
					"when": "view == edgeaicoder.SidebarProvider"
				},
				{
					"command": "edgeaicoder.settingsButtonClicked",
					"group": "navigation@5",
					"when": "view == edgeaicoder.SidebarProvider"
				}
			]
		},
		"configuration": {
			"title": "EdgeAICoder",
			"properties": {
				"edgeaicoder.vsCodeLmModelSelector": {
					"type": "object",
					"properties": {
						"vendor": {
							"type": "string",
							"description": "The vendor of the language model (e.g. copilot)"
						},
						"family": {
							"type": "string",
							"description": "The family of the language model (e.g. gpt-4)"
						}
					},
					"description": "Settings for VSCode Language Model API"
				},
				"edgeaicoder.mcp.mode": {
					"type": "string",
					"enum": [
						"full",
						"server-use-only",
						"off"
					],
					"enumDescriptions": [
						"Enable all MCP functionality (server use and build instructions)",
						"Enable MCP server use only (excludes instructions about building MCP servers)",
						"Disable all MCP functionality"
					],
					"default": "full",
					"description": "Controls MCP inclusion in prompts, reduces token usage if you only need access to certain functionality."
				},
				"edgeaicoder.enableCheckpoints": {
					"type": "boolean",
					"default": true,
					"description": "Enables extension to save checkpoints of workspace throughout the task."
				},
				"edgeaicoder.disableBrowserTool": {
					"type": "boolean",
					"default": false,
					"description": "Disables extension from spawning browser session."
				},
				"edgeaicoder.modelSettings.o3Mini.reasoningEffort": {
					"type": "string",
					"enum": [
						"low",
						"medium",
						"high"
					],
					"default": "medium",
					"description": "Controls the reasoning effort when using the o3-mini model. Higher values may result in more thorough but slower responses."
				},
				"edgeaicoder.chromeExecutablePath": {
					"type": "string",
					"default": null,
					"description": "Path to Chrome executable for browser use functionality. If not set, the extension will attempt to find or download it automatically."
				},
				"cline.mcpMarketplace.enabled": {
					"type": "boolean",
					"default": true,
					"description": "Controls whether the MCP Marketplace is enabled."
				}
			}
		}
	},
	"scripts": {
		"vscode:prepublish": "npm run package",
		"compile": "npm run check-types && npm run lint && node esbuild.js",
		"watch": "npm-run-all -p watch:*",
		"watch:esbuild": "node esbuild.js --watch",
		"watch:tsc": "tsc --noEmit --watch --project tsconfig.json",
		"package": "npm run build:webview && npm run check-types && npm run lint && node esbuild.js --production",
		"compile-tests": "tsc -p ./tsconfig.test.json --outDir out",
		"watch-tests": "tsc -p . -w --outDir out",
		"pretest": "npm run compile-tests && npm run compile && npm run lint",
		"check-types": "tsc --noEmit",
		"lint": "eslint src --ext ts",
		"format": "prettier . --check",
		"format:fix": "prettier . --write",
		"test": "vscode-test",
		"install:all": "npm install && cd webview-ui && npm install",
		"start:webview": "cd webview-ui && npm run start",
		"build:webview": "cd webview-ui && npm run build",
		"test:webview": "cd webview-ui && npm run test",
		"publish:marketplace": "vsce publish && ovsx publish",
		"publish:marketplace:prerelease": "vsce publish --pre-release && ovsx publish --pre-release",
		"prepare": "husky",
		"changeset": "changeset",
		"version-packages": "changeset version"
	},
	"devDependencies": {
		"@changesets/cli": "^2.27.12",
		"@types/chai": "^5.0.1",
		"@types/diff": "^5.2.1",
		"@types/mocha": "^10.0.7",
		"@types/node": "20.x",
		"@types/should": "^11.2.0",
		"@types/vscode": "^1.84.0",
		"@typescript-eslint/eslint-plugin": "^7.14.1",
		"@typescript-eslint/parser": "^7.11.0",
		"@vscode/test-cli": "^0.0.9",
		"@vscode/test-electron": "^2.4.0",
		"chai": "^4.3.10",
		"esbuild": "^0.25.0",
		"eslint": "^8.57.0",
		"husky": "^9.1.7",
		"npm-run-all": "^4.1.5",
		"prettier": "^3.3.3",
		"should": "^13.2.3",
		"typescript": "^5.4.5"
	},
	"dependencies": {
		"@anthropic-ai/bedrock-sdk": "^0.10.2",
		"@anthropic-ai/sdk": "^0.26.0",
		"@anthropic-ai/vertex-sdk": "^0.4.1",
		"@google/generative-ai": "^0.18.0",
		"@mistralai/mistralai": "^1.5.0",
		"@modelcontextprotocol/sdk": "^1.0.1",
		"@types/clone-deep": "^4.0.4",
		"@types/get-folder-size": "^3.0.4",
		"@types/pdf-parse": "^1.1.4",
		"@types/turndown": "^5.0.5",
		"@vscode/codicons": "^0.0.36",
		"axios": "^1.7.4",
		"cheerio": "^1.0.0",
		"chokidar": "^4.0.1",
		"clone-deep": "^4.0.1",
		"default-shell": "^2.2.0",
		"delay": "^6.0.0",
		"diff": "^5.2.0",
		"execa": "^9.5.2",
		"fast-deep-equal": "^3.1.3",
		"firebase": "^11.2.0",
		"fzf": "^0.5.2",
		"get-folder-size": "^5.0.0",
		"globby": "^14.0.2",
		"ignore": "^7.0.3",
		"isbinaryfile": "^5.0.2",
		"mammoth": "^1.8.0",
		"monaco-vscode-textmate-theme-converter": "^0.1.7",
		"openai": "^4.83.0",
		"os-name": "^6.0.0",
		"p-wait-for": "^5.0.2",
		"pdf-parse": "^1.1.1",
		"posthog-node": "^4.7.0",
		"puppeteer-chromium-resolver": "^23.0.0",
		"puppeteer-core": "^23.4.0",
		"serialize-error": "^11.0.3",
		"simple-git": "^3.27.0",
		"strip-ansi": "^7.1.0",
		"tree-sitter-wasms": "^0.1.11",
		"turndown": "^7.2.0",
		"web-tree-sitter": "^0.22.6",
		"zod": "^3.24.2"
	}
}<|MERGE_RESOLUTION|>--- conflicted
+++ resolved
@@ -2,13 +2,8 @@
 	"name": "edgeaicoder",
 	"displayName": "EdgeAICoder",
 	"description": "Autonomous coding agent right in your IDE, capable of creating/editing files, running commands, using the browser, and more with your permission every step of the way.",
-<<<<<<< HEAD
 	"version": "1.0.0",
 	"icon": "assets/icons/icon_edge.png",
-=======
-	"version": "3.4.9",
-	"icon": "assets/icons/icon.png",
->>>>>>> e14fd787
 	"galleryBanner": {
 		"color": "#617A91",
 		"theme": "dark"
